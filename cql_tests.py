# coding: utf-8

<<<<<<< HEAD
import random, math, re, time
from collections import OrderedDict
from blist import sortedset
=======
import random
import time
>>>>>>> 56cc2a4e
from uuid import uuid4, UUID

from dtest import Tester, canReuseCluster, freshCluster
from pyassertions import assert_invalid, assert_one, assert_none, assert_all
from pytools import since, require, rows_to_list
from cassandra import ConsistencyLevel
from cassandra.query import SimpleStatement

cql_version="3.0.0"

@canReuseCluster
class TestCQL(Tester):

    def prepare(self, ordered=False, create_keyspace=True, use_cache=False, nodes=1, rf=1):
        cluster = self.cluster

        if (ordered):
            cluster.set_partitioner("org.apache.cassandra.dht.ByteOrderedPartitioner")

        if (use_cache):
            cluster.set_configuration_options(values={ 'row_cache_size_in_mb' : 100 })

        if not cluster.nodelist():
            cluster.populate(nodes).start()
        node1 = cluster.nodelist()[0]
        time.sleep(0.2)

        session = self.patient_cql_connection(node1, version=cql_version)
        if create_keyspace:
            session.execute("DROP KEYSPACE IF EXISTS ks")
            self.create_ks(session, 'ks', rf)
        return session

    def static_cf_test(self):
        """ Test static CF syntax """
        cursor = self.prepare()

        # Create
        cursor.execute("""
            CREATE TABLE users (
                userid uuid PRIMARY KEY,
                firstname text,
                lastname text,
                age int
            );
        """)

        # Inserts
        cursor.execute("INSERT INTO users (userid, firstname, lastname, age) VALUES (550e8400-e29b-41d4-a716-446655440000, 'Frodo', 'Baggins', 32)")
        cursor.execute("UPDATE users SET firstname = 'Samwise', lastname = 'Gamgee', age = 33 WHERE userid = f47ac10b-58cc-4372-a567-0e02b2c3d479")

        # Queries
        res = cursor.execute("SELECT firstname, lastname FROM users WHERE userid = 550e8400-e29b-41d4-a716-446655440000")
        assert rows_to_list(res) == [[ 'Frodo', 'Baggins' ]], res

        res = cursor.execute("SELECT * FROM users WHERE userid = 550e8400-e29b-41d4-a716-446655440000")
        assert rows_to_list(res) == [[ UUID('550e8400-e29b-41d4-a716-446655440000'), 32, 'Frodo', 'Baggins' ]], res

        res = cursor.execute("SELECT * FROM users")
        assert rows_to_list(res) == [
            [ UUID('f47ac10b-58cc-4372-a567-0e02b2c3d479'), 33, 'Samwise', 'Gamgee' ],
            [ UUID('550e8400-e29b-41d4-a716-446655440000'), 32, 'Frodo', 'Baggins' ],
        ], res

        # Test batch inserts
        cursor.execute("""
            BEGIN BATCH
                INSERT INTO users (userid, age) VALUES (550e8400-e29b-41d4-a716-446655440000, 36)
                UPDATE users SET age = 37 WHERE userid = f47ac10b-58cc-4372-a567-0e02b2c3d479
                DELETE firstname, lastname FROM users WHERE userid = 550e8400-e29b-41d4-a716-446655440000
                DELETE firstname, lastname FROM users WHERE userid = f47ac10b-58cc-4372-a567-0e02b2c3d479
            APPLY BATCH
        """)

        res = cursor.execute("SELECT * FROM users")
        assert rows_to_list(res) == [
            [ UUID('f47ac10b-58cc-4372-a567-0e02b2c3d479'), 37, None, None ],
            [ UUID('550e8400-e29b-41d4-a716-446655440000'), 36, None, None ],
        ], res

    def noncomposite_static_cf_test(self):
        """ Test non-composite static CF syntax """
        cursor = self.prepare()

        # Create
        cursor.execute("""
            CREATE TABLE users (
                userid uuid PRIMARY KEY,
                firstname text,
                lastname text,
                age int
            ) WITH COMPACT STORAGE;
        """)

        # Inserts
        cursor.execute("INSERT INTO users (userid, firstname, lastname, age) VALUES (550e8400-e29b-41d4-a716-446655440000, 'Frodo', 'Baggins', 32)")
        cursor.execute("UPDATE users SET firstname = 'Samwise', lastname = 'Gamgee', age = 33 WHERE userid = f47ac10b-58cc-4372-a567-0e02b2c3d479")

        # Queries
        res = cursor.execute("SELECT firstname, lastname FROM users WHERE userid = 550e8400-e29b-41d4-a716-446655440000")
        assert rows_to_list(res) == [[ 'Frodo', 'Baggins' ]], res

        res = cursor.execute("SELECT * FROM users WHERE userid = 550e8400-e29b-41d4-a716-446655440000")
        assert rows_to_list(res) == [[ UUID('550e8400-e29b-41d4-a716-446655440000'), 32, 'Frodo', 'Baggins' ]], res

        res = cursor.execute("SELECT * FROM users")
        assert rows_to_list(res) == [
            [ UUID('f47ac10b-58cc-4372-a567-0e02b2c3d479'), 33, 'Samwise', 'Gamgee' ],
            [ UUID('550e8400-e29b-41d4-a716-446655440000'), 32, 'Frodo', 'Baggins' ],
        ], res

        # Test batch inserts
        cursor.execute("""
            BEGIN BATCH
                INSERT INTO users (userid, age) VALUES (550e8400-e29b-41d4-a716-446655440000, 36)
                UPDATE users SET age = 37 WHERE userid = f47ac10b-58cc-4372-a567-0e02b2c3d479
                DELETE firstname, lastname FROM users WHERE userid = 550e8400-e29b-41d4-a716-446655440000
                DELETE firstname, lastname FROM users WHERE userid = f47ac10b-58cc-4372-a567-0e02b2c3d479
            APPLY BATCH
        """)

        res = cursor.execute("SELECT * FROM users")
        assert rows_to_list(res) == [
            [ UUID('f47ac10b-58cc-4372-a567-0e02b2c3d479'), 37, None, None ],
            [ UUID('550e8400-e29b-41d4-a716-446655440000'), 36, None, None ],
        ], res

    def dynamic_cf_test(self):
        """ Test non-composite dynamic CF syntax """
        cursor = self.prepare()

        cursor.execute("""
            CREATE TABLE clicks (
                userid uuid,
                url text,
                time bigint,
                PRIMARY KEY (userid, url)
            ) WITH COMPACT STORAGE;
        """)

        # Inserts
        cursor.execute("INSERT INTO clicks (userid, url, time) VALUES (550e8400-e29b-41d4-a716-446655440000, 'http://foo.bar', 42)")
        cursor.execute("INSERT INTO clicks (userid, url, time) VALUES (550e8400-e29b-41d4-a716-446655440000, 'http://foo-2.bar', 24)")
        cursor.execute("INSERT INTO clicks (userid, url, time) VALUES (550e8400-e29b-41d4-a716-446655440000, 'http://bar.bar', 128)")
        cursor.execute("UPDATE clicks SET time = 24 WHERE userid = f47ac10b-58cc-4372-a567-0e02b2c3d479 and url = 'http://bar.foo'")
        cursor.execute("UPDATE clicks SET time = 12 WHERE userid IN (f47ac10b-58cc-4372-a567-0e02b2c3d479, 550e8400-e29b-41d4-a716-446655440000) and url = 'http://foo-3'")

        # Queries
        res = cursor.execute("SELECT url, time FROM clicks WHERE userid = 550e8400-e29b-41d4-a716-446655440000")
        assert rows_to_list(res) == [[ 'http://bar.bar', 128 ], [ 'http://foo-2.bar', 24 ], [ 'http://foo-3', 12 ], [ 'http://foo.bar', 42 ]], res

        res = cursor.execute("SELECT * FROM clicks WHERE userid = f47ac10b-58cc-4372-a567-0e02b2c3d479")
        assert rows_to_list(res) == [
            [ UUID('f47ac10b-58cc-4372-a567-0e02b2c3d479'), 'http://bar.foo', 24 ],
            [ UUID('f47ac10b-58cc-4372-a567-0e02b2c3d479'), 'http://foo-3', 12 ]
        ], res

        res = cursor.execute("SELECT time FROM clicks")
        # Result from 'f47ac10b-58cc-4372-a567-0e02b2c3d479' are first
        assert rows_to_list(res) == [[24], [12], [128], [24], [12], [42]], res

        # Check we don't allow empty values for url since this is the full underlying cell name (#6152)
        assert_invalid(cursor, "INSERT INTO clicks (userid, url, time) VALUES (810e8500-e29b-41d4-a716-446655440000, '', 42)")

    def dense_cf_test(self):
        """ Test composite 'dense' CF syntax """
        cursor = self.prepare()

        cursor.execute("""
            CREATE TABLE connections (
                userid uuid,
                ip text,
                port int,
                time bigint,
                PRIMARY KEY (userid, ip, port)
            ) WITH COMPACT STORAGE;
        """)

        # Inserts
        cursor.execute("INSERT INTO connections (userid, ip, port, time) VALUES (550e8400-e29b-41d4-a716-446655440000, '192.168.0.1', 80, 42)")
        cursor.execute("INSERT INTO connections (userid, ip, port, time) VALUES (550e8400-e29b-41d4-a716-446655440000, '192.168.0.2', 80, 24)")
        cursor.execute("INSERT INTO connections (userid, ip, port, time) VALUES (550e8400-e29b-41d4-a716-446655440000, '192.168.0.2', 90, 42)")
        cursor.execute("UPDATE connections SET time = 24 WHERE userid = f47ac10b-58cc-4372-a567-0e02b2c3d479 AND ip = '192.168.0.2' AND port = 80")

        # Queries
        res = cursor.execute("SELECT ip, port, time FROM connections WHERE userid = 550e8400-e29b-41d4-a716-446655440000")
        assert rows_to_list(res) == [[ '192.168.0.1', 80, 42 ], [ '192.168.0.2', 80, 24 ], [ '192.168.0.2', 90, 42 ]], res

        res = cursor.execute("SELECT ip, port, time FROM connections WHERE userid = 550e8400-e29b-41d4-a716-446655440000 and ip >= '192.168.0.2'")
        assert rows_to_list(res) == [[ '192.168.0.2', 80, 24 ], [ '192.168.0.2', 90, 42 ]], res

        res = cursor.execute("SELECT ip, port, time FROM connections WHERE userid = 550e8400-e29b-41d4-a716-446655440000 and ip = '192.168.0.2'")
        assert rows_to_list(res) == [[ '192.168.0.2', 80, 24 ], [ '192.168.0.2', 90, 42 ]], res

        res = cursor.execute("SELECT ip, port, time FROM connections WHERE userid = 550e8400-e29b-41d4-a716-446655440000 and ip > '192.168.0.2'")
        assert rows_to_list(res) == [], res

        # Deletion
        cursor.execute("DELETE time FROM connections WHERE userid = 550e8400-e29b-41d4-a716-446655440000 AND ip = '192.168.0.2' AND port = 80")
        res = cursor.execute("SELECT * FROM connections WHERE userid = 550e8400-e29b-41d4-a716-446655440000")
        assert len(res) == 2, res

        cursor.execute("DELETE FROM connections WHERE userid = 550e8400-e29b-41d4-a716-446655440000")
        res = cursor.execute("SELECT * FROM connections WHERE userid = 550e8400-e29b-41d4-a716-446655440000")
        assert len(res) == 0, res

    def sparse_cf_test(self):
        """ Test composite 'sparse' CF syntax """
        cursor = self.prepare()

        cursor.execute("""
            CREATE TABLE timeline (
                userid uuid,
                posted_month int,
                posted_day int,
                body text,
                posted_by text,
                PRIMARY KEY (userid, posted_month, posted_day)
            );
        """)

        # Inserts
        cursor.execute("INSERT INTO timeline (userid, posted_month, posted_day, body, posted_by) VALUES (550e8400-e29b-41d4-a716-446655440000, 1, 12, 'Something else', 'Frodo Baggins')")
        cursor.execute("INSERT INTO timeline (userid, posted_month, posted_day, body, posted_by) VALUES (550e8400-e29b-41d4-a716-446655440000, 1, 24, 'Something something', 'Frodo Baggins')")
        cursor.execute("UPDATE timeline SET body = 'Yo Froddo', posted_by = 'Samwise Gamgee' WHERE userid = f47ac10b-58cc-4372-a567-0e02b2c3d479 AND posted_month = 1 AND posted_day = 3")
        cursor.execute("UPDATE timeline SET body = 'Yet one more message' WHERE userid = 550e8400-e29b-41d4-a716-446655440000 AND posted_month = 1 and posted_day = 30")

        # Queries
        res = cursor.execute("SELECT body, posted_by FROM timeline WHERE userid = 550e8400-e29b-41d4-a716-446655440000 AND posted_month = 1 AND posted_day = 24")
        assert rows_to_list(res) == [[ 'Something something', 'Frodo Baggins' ]], res

        res = cursor.execute("SELECT posted_day, body, posted_by FROM timeline WHERE userid = 550e8400-e29b-41d4-a716-446655440000 AND posted_month = 1 AND posted_day > 12")
        assert rows_to_list(res) == [
            [ 24, 'Something something', 'Frodo Baggins' ],
            [ 30, 'Yet one more message', None ]
        ], res

        res = cursor.execute("SELECT posted_day, body, posted_by FROM timeline WHERE userid = 550e8400-e29b-41d4-a716-446655440000 AND posted_month = 1")
        assert rows_to_list(res) == [
            [ 12, 'Something else', 'Frodo Baggins' ],
            [ 24, 'Something something', 'Frodo Baggins' ],
            [ 30, 'Yet one more message', None ]
        ], res

    def create_invalid_test(self):
        """ Check invalid CREATE TABLE requests """

        cursor = self.prepare()

        assert_invalid(cursor, "CREATE TABLE test ()")
        if self.cluster.version() < "1.2":
            assert_invalid(cursor, "CREATE TABLE test (key text PRIMARY KEY)")
        assert_invalid(cursor, "CREATE TABLE test (c1 text, c2 text, c3 text)")
        assert_invalid(cursor, "CREATE TABLE test (key1 text PRIMARY KEY, key2 text PRIMARY KEY)")

        assert_invalid(cursor, "CREATE TABLE test (key text PRIMARY KEY, key int)")
        assert_invalid(cursor, "CREATE TABLE test (key text PRIMARY KEY, c int, c text)")

        assert_invalid(cursor, "CREATE TABLE test (key text, key2 text, c int, d text, PRIMARY KEY (key, key2)) WITH COMPACT STORAGE")

    @freshCluster()
    def limit_ranges_test(self):
        """ Validate LIMIT option for 'range queries' in SELECT statements """
        cursor = self.prepare(ordered=True)

        cursor.execute("""
            CREATE TABLE clicks (
                userid int,
                url text,
                time bigint,
                PRIMARY KEY (userid, url)
            ) WITH COMPACT STORAGE;
        """)

        # Inserts
        for id in xrange(0, 100):
            for tld in [ 'com', 'org', 'net' ]:
                cursor.execute("INSERT INTO clicks (userid, url, time) VALUES (%i, 'http://foo.%s', 42)" % (id, tld))

        # Queries
        res = cursor.execute("SELECT * FROM clicks WHERE token(userid) >= token(2) LIMIT 1")
        assert rows_to_list(res) == [[ 2, 'http://foo.com', 42 ]], res

        res = cursor.execute("SELECT * FROM clicks WHERE token(userid) > token(2) LIMIT 1")
        assert rows_to_list(res) == [[ 3, 'http://foo.com', 42 ]], res

    def limit_multiget_test(self):
        """ Validate LIMIT option for 'multiget' in SELECT statements """
        cursor = self.prepare()

        cursor.execute("""
            CREATE TABLE clicks (
                userid int,
                url text,
                time bigint,
                PRIMARY KEY (userid, url)
            ) WITH COMPACT STORAGE;
        """)

        # Inserts
        for id in xrange(0, 100):
            for tld in [ 'com', 'org', 'net' ]:
                cursor.execute("INSERT INTO clicks (userid, url, time) VALUES (%i, 'http://foo.%s', 42)" % (id, tld))

        # Check that we do limit the output to 1 *and* that we respect query
        # order of keys (even though 48 is after 2)
        res = cursor.execute("SELECT * FROM clicks WHERE userid IN (48, 2) LIMIT 1")
        assert rows_to_list(res) == [[ 48, 'http://foo.com', 42 ]], res

    def limit_sparse_test(self):
        """ Validate LIMIT option for sparse table in SELECT statements """
        cursor = self.prepare()

        cursor.execute("""
            CREATE TABLE clicks (
                userid int,
                url text,
                day int,
                month text,
                year int,
                PRIMARY KEY (userid, url)
            );
        """)

        # Inserts
        for id in xrange(0, 100):
            for tld in [ 'com', 'org', 'net' ]:
                cursor.execute("INSERT INTO clicks (userid, url, day, month, year) VALUES (%i, 'http://foo.%s', 1, 'jan', 2012)" % (id, tld))

        # Queries
        # Check we do get as many rows as requested
        res = cursor.execute("SELECT * FROM clicks LIMIT 4")
        assert len(res) == 4, res

    def counters_test(self):
        """ Validate counter support """
        cursor = self.prepare()

        cursor.execute("""
            CREATE TABLE clicks (
                userid int,
                url text,
                total counter,
                PRIMARY KEY (userid, url)
            ) WITH COMPACT STORAGE;
        """)

        cursor.execute("UPDATE clicks SET total = total + 1 WHERE userid = 1 AND url = 'http://foo.com'")
        res = cursor.execute("SELECT total FROM clicks WHERE userid = 1 AND url = 'http://foo.com'")
        assert rows_to_list(res) == [[ 1 ]], res

        cursor.execute("UPDATE clicks SET total = total - 4 WHERE userid = 1 AND url = 'http://foo.com'")
        res = cursor.execute("SELECT total FROM clicks WHERE userid = 1 AND url = 'http://foo.com'")
        assert rows_to_list(res) == [[ -3 ]], res

        cursor.execute("UPDATE clicks SET total = total+1 WHERE userid = 1 AND url = 'http://foo.com'")
        res = cursor.execute("SELECT total FROM clicks WHERE userid = 1 AND url = 'http://foo.com'")
        assert rows_to_list(res) == [[ -2 ]], res

        cursor.execute("UPDATE clicks SET total = total -2 WHERE userid = 1 AND url = 'http://foo.com'")
        res = cursor.execute("SELECT total FROM clicks WHERE userid = 1 AND url = 'http://foo.com'")
        assert rows_to_list(res) == [[ -4 ]], res

    def indexed_with_eq_test(self):
        """ Check that you can query for an indexed column even with a key EQ clause """
        cursor = self.prepare()

        # Create
        cursor.execute("""
            CREATE TABLE users (
                userid uuid PRIMARY KEY,
                firstname text,
                lastname text,
                age int
            );
        """)

        cursor.execute("CREATE INDEX byAge ON users(age)")

        # Inserts
        cursor.execute("INSERT INTO users (userid, firstname, lastname, age) VALUES (550e8400-e29b-41d4-a716-446655440000, 'Frodo', 'Baggins', 32)")
        cursor.execute("UPDATE users SET firstname = 'Samwise', lastname = 'Gamgee', age = 33 WHERE userid = f47ac10b-58cc-4372-a567-0e02b2c3d479")

        # Queries
        res = cursor.execute("SELECT firstname FROM users WHERE userid = 550e8400-e29b-41d4-a716-446655440000 AND age = 33")
        assert rows_to_list(res) == [], res

        res = cursor.execute("SELECT firstname FROM users WHERE userid = f47ac10b-58cc-4372-a567-0e02b2c3d479 AND age = 33")
        assert rows_to_list(res) == [[ 'Samwise' ]], res

    def select_key_in_test(self):
        """ Query for KEY IN (...) """
        cursor = self.prepare()

        # Create
        cursor.execute("""
            CREATE TABLE users (
                userid uuid PRIMARY KEY,
                firstname text,
                lastname text,
                age int
            );
        """)

        # Inserts
        cursor.execute("""
                INSERT INTO users (userid, firstname, lastname, age)
                VALUES (550e8400-e29b-41d4-a716-446655440000, 'Frodo', 'Baggins', 32)
        """)
        cursor.execute("""
                INSERT INTO users (userid, firstname, lastname, age)
                VALUES (f47ac10b-58cc-4372-a567-0e02b2c3d479, 'Samwise', 'Gamgee', 33)
        """)

        # Select
        res = cursor.execute("""
                SELECT firstname, lastname FROM users
                WHERE userid IN (550e8400-e29b-41d4-a716-446655440000, f47ac10b-58cc-4372-a567-0e02b2c3d479)
        """)

        assert len(res) == 2, res

    def exclusive_slice_test(self):
        """ Test SELECT respects inclusive and exclusive bounds """
        cursor = self.prepare()

        cursor.execute("""
            CREATE TABLE test (
                k int,
                c int,
                v int,
                PRIMARY KEY (k, c)
            ) WITH COMPACT STORAGE;
        """)

        # Inserts
        for x in range(0, 10):
            cursor.execute("INSERT INTO test (k, c, v) VALUES (0, %i, %i)" % (x, x))

        # Queries
        res = cursor.execute("SELECT v FROM test WHERE k = 0")
        assert len(res) == 10, res

        res = cursor.execute("SELECT v FROM test WHERE k = 0 AND c >= 2 AND c <= 6")
        assert len(res) == 5 and res[0][0] == 2 and res[len(res) - 1][0] == 6, res

        res = cursor.execute("SELECT v FROM test WHERE k = 0 AND c > 2 AND c <= 6")
        assert len(res) == 4 and res[0][0] == 3 and res[len(res) - 1][0] == 6, res

        res = cursor.execute("SELECT v FROM test WHERE k = 0 AND c >= 2 AND c < 6")
        assert len(res) == 4 and res[0][0] == 2 and res[len(res) - 1][0] == 5, res

        res = cursor.execute("SELECT v FROM test WHERE k = 0 AND c > 2 AND c < 6")
        assert len(res) == 3 and res[0][0] == 3 and res[len(res) - 1][0] == 5, res

        # With LIMIT
        res = cursor.execute("SELECT v FROM test WHERE k = 0 AND c > 2 AND c <= 6 LIMIT 2")
        assert len(res) == 2 and res[0][0] == 3 and res[len(res) - 1][0] == 4, res

        res = cursor.execute("SELECT v FROM test WHERE k = 0 AND c >= 2 AND c < 6 ORDER BY c DESC LIMIT 2")
        assert len(res) == 2 and res[0][0] == 5 and res[len(res) - 1][0] == 4, res

    def in_clause_wide_rows_test(self):
        """ Check IN support for 'wide rows' in SELECT statement """
        cursor = self.prepare()

        cursor.execute("""
            CREATE TABLE test1 (
                k int,
                c int,
                v int,
                PRIMARY KEY (k, c)
            ) WITH COMPACT STORAGE;
        """)

        # Inserts
        for x in range(0, 10):
            cursor.execute("INSERT INTO test1 (k, c, v) VALUES (0, %i, %i)" % (x, x))

        res = cursor.execute("SELECT v FROM test1 WHERE k = 0 AND c IN (5, 2, 8)")
        if self.cluster.version() <= "1.2":
            assert rows_to_list(res) == [[5], [2], [8]], res
        else:
            assert rows_to_list(res) == [[2], [5], [8]], res

        # composites
        cursor.execute("""
            CREATE TABLE test2 (
                k int,
                c1 int,
                c2 int,
                v int,
                PRIMARY KEY (k, c1, c2)
            ) WITH COMPACT STORAGE;
        """)

        # Inserts
        for x in range(0, 10):
            cursor.execute("INSERT INTO test2 (k, c1, c2, v) VALUES (0, 0, %i, %i)" % (x, x))

        # Check first we don't allow IN everywhere
        assert_invalid(cursor, "SELECT v FROM test2 WHERE k = 0 AND c1 IN (5, 2, 8) AND c2 = 3")

        res = cursor.execute("SELECT v FROM test2 WHERE k = 0 AND c1 = 0 AND c2 IN (5, 2, 8)")
        assert rows_to_list(res) == [[2], [5], [8]], res

    def order_by_test(self):
        """ Check ORDER BY support in SELECT statement """
        cursor = self.prepare()

        cursor.execute("""
            CREATE TABLE test1 (
                k int,
                c int,
                v int,
                PRIMARY KEY (k, c)
            ) WITH COMPACT STORAGE;
        """)

        # Inserts
        for x in range(0, 10):
            cursor.execute("INSERT INTO test1 (k, c, v) VALUES (0, %i, %i)" % (x, x))

        res = cursor.execute("SELECT v FROM test1 WHERE k = 0 ORDER BY c DESC")
        assert rows_to_list(res) == [[x] for x in range(9, -1, -1)], res

        # composites
        cursor.execute("""
            CREATE TABLE test2 (
                k int,
                c1 int,
                c2 int,
                v int,
                PRIMARY KEY (k, c1, c2)
            );
        """)

        # Inserts
        for x in range(0, 4):
            for y in range(0, 2):
                cursor.execute("INSERT INTO test2 (k, c1, c2, v) VALUES (0, %i, %i, %i)" % (x, y, x * 2 + y))

        # Check first we don't always ORDER BY
        assert_invalid(cursor, "SELECT v FROM test2 WHERE k = 0 ORDER BY c DESC")
        assert_invalid(cursor, "SELECT v FROM test2 WHERE k = 0 ORDER BY c2 DESC")
        assert_invalid(cursor, "SELECT v FROM test2 WHERE k = 0 ORDER BY k DESC")

        res = cursor.execute("SELECT v FROM test2 WHERE k = 0 ORDER BY c1 DESC")
        assert rows_to_list(res) == [[x] for x in range(7, -1, -1)], res

        res = cursor.execute("SELECT v FROM test2 WHERE k = 0 ORDER BY c1")
        assert rows_to_list(res) == [[x] for x in range(0, 8)], res

    def more_order_by_test(self):
        """ More ORDER BY checks (#4160) """
        cursor = self.prepare()

        cursor.execute("""
            CREATE COLUMNFAMILY Test (
                row text,
                number int,
                string text,
                PRIMARY KEY (row, number)
            ) WITH COMPACT STORAGE
        """)

        cursor.execute("INSERT INTO Test (row, number, string) VALUES ('row', 1, 'one');")
        cursor.execute("INSERT INTO Test (row, number, string) VALUES ('row', 2, 'two');")
        cursor.execute("INSERT INTO Test (row, number, string) VALUES ('row', 3, 'three');")
        cursor.execute("INSERT INTO Test (row, number, string) VALUES ('row', 4, 'four');")

        res = cursor.execute("SELECT number FROM Test WHERE row='row' AND number < 3 ORDER BY number ASC;")
        assert rows_to_list(res) == [[1], [2]], res

        res = cursor.execute("SELECT number FROM Test WHERE row='row' AND number >= 3 ORDER BY number ASC;")
        assert rows_to_list(res) == [[3], [4]], res

        res = cursor.execute("SELECT number FROM Test WHERE row='row' AND number < 3 ORDER BY number DESC;")
        assert rows_to_list(res) == [[2], [1]], res

        res = cursor.execute("SELECT number FROM Test WHERE row='row' AND number >= 3 ORDER BY number DESC;")
        assert rows_to_list(res) == [[4], [3]], res

        res = cursor.execute("SELECT number FROM Test WHERE row='row' AND number > 3 ORDER BY number DESC;")
        assert rows_to_list(res) == [[4]], res

        res = cursor.execute("SELECT number FROM Test WHERE row='row' AND number <= 3 ORDER BY number DESC;")
        assert rows_to_list(res) == [[3], [2], [1]], res

    def order_by_validation_test(self):
        """ Check we don't allow order by on row key (#4246) """
        cursor = self.prepare()

        cursor.execute("""
            CREATE TABLE test (
                k1 int,
                k2 int,
                v int,
                PRIMARY KEY (k1, k2)
            )
        """)

        q = "INSERT INTO test (k1, k2, v) VALUES (%d, %d, %d)"
        cursor.execute(q % (0, 0, 0))
        cursor.execute(q % (1, 1, 1))
        cursor.execute(q % (2, 2, 2))

        assert_invalid(cursor, "SELECT * FROM test ORDER BY k2")

    def order_by_with_in_test(self):
        """ Check that order-by works with IN (#4327) """
        cursor = self.prepare()
        cursor.default_fetch_size=None
        cursor.execute("""
            CREATE TABLE test(
                my_id varchar,
                col1 int,
                value varchar,
                PRIMARY KEY (my_id, col1)
            )
        """)
        cursor.execute("INSERT INTO test(my_id, col1, value) VALUES ( 'key1', 1, 'a')")
        cursor.execute("INSERT INTO test(my_id, col1, value) VALUES ( 'key2', 3, 'c')")
        cursor.execute("INSERT INTO test(my_id, col1, value) VALUES ( 'key3', 2, 'b')")
        cursor.execute("INSERT INTO test(my_id, col1, value) VALUES ( 'key4', 4, 'd')")
        # Currently this breaks due to CASSANDRA-4612
        query = SimpleStatement("SELECT col1 FROM test WHERE my_id in('key1', 'key2', 'key3') ORDER BY col1")
        res = cursor.execute(query)

        assert rows_to_list(res) == [[1], [2], [3]], res


    def reversed_comparator_test(self):
        cursor = self.prepare()

        cursor.execute("""
            CREATE TABLE test (
                k int,
                c int,
                v int,
                PRIMARY KEY (k, c)
            ) WITH CLUSTERING ORDER BY (c DESC);
        """)

        # Inserts
        for x in range(0, 10):
            cursor.execute("INSERT INTO test (k, c, v) VALUES (0, %i, %i)" % (x, x))

        res = cursor.execute("SELECT c, v FROM test WHERE k = 0 ORDER BY c ASC")
        assert rows_to_list(res) == [[x, x] for x in range(0, 10)], res

        res = cursor.execute("SELECT c, v FROM test WHERE k = 0 ORDER BY c DESC")
        assert rows_to_list(res) == [[x, x] for x in range(9, -1, -1)], res

        cursor.execute("""
            CREATE TABLE test2 (
                k int,
                c1 int,
                c2 int,
                v text,
                PRIMARY KEY (k, c1, c2)
            ) WITH CLUSTERING ORDER BY (c1 ASC, c2 DESC);
        """)

        # Inserts
        for x in range(0, 10):
            for y in range(0, 10):
                cursor.execute("INSERT INTO test2 (k, c1, c2, v) VALUES (0, %i, %i, '%i%i')" % (x, y, x, y))

        assert_invalid(cursor, "SELECT c1, c2, v FROM test2 WHERE k = 0 ORDER BY c1 ASC, c2 ASC")
        assert_invalid(cursor, "SELECT c1, c2, v FROM test2 WHERE k = 0 ORDER BY c1 DESC, c2 DESC")

        res = cursor.execute("SELECT c1, c2, v FROM test2 WHERE k = 0 ORDER BY c1 ASC")
        assert rows_to_list(res) == [[x, y, '%i%i' % (x, y)] for x in range(0, 10) for y in range(9, -1, -1)], res

        res = cursor.execute("SELECT c1, c2, v FROM test2 WHERE k = 0 ORDER BY c1 ASC, c2 DESC")
        assert rows_to_list(res) == [[x, y, '%i%i' % (x, y)] for x in range(0, 10) for y in range(9, -1, -1)], res

        res = cursor.execute("SELECT c1, c2, v FROM test2 WHERE k = 0 ORDER BY c1 DESC, c2 ASC")
        assert rows_to_list(res) == [[x, y, '%i%i' % (x, y)] for x in range(9, -1, -1) for y in range(0, 10)], res

        assert_invalid(cursor, "SELECT c1, c2, v FROM test2 WHERE k = 0 ORDER BY c2 DESC, c1 ASC")

    def invalid_old_property_test(self):
        """ Check obsolete properties from CQL2 are rejected """
        cursor = self.prepare()

        assert_invalid(cursor, "CREATE TABLE test (foo text PRIMARY KEY, c int) WITH default_validation=timestamp")

        cursor.execute("CREATE TABLE test (foo text PRIMARY KEY, c int)")
        assert_invalid(cursor, "ALTER TABLE test WITH default_validation=int;")

    def null_support_test(self):
        """ Test support for nulls """
        cursor = self.prepare()

        cursor.execute("""
            CREATE TABLE test (
                k int,
                c int,
                v1 int,
                v2 set<text>,
                PRIMARY KEY (k, c)
            );
        """)

        # Inserts
        cursor.execute("INSERT INTO test (k, c, v1, v2) VALUES (0, 0, null, {'1', '2'})")
        cursor.execute("INSERT INTO test (k, c, v1) VALUES (0, 1, 1)")

        res = cursor.execute("SELECT * FROM test")
        assert rows_to_list(res) == [ [0, 0, None, set(['1', '2'])], [0, 1, 1, None]], res

        cursor.execute("INSERT INTO test (k, c, v1) VALUES (0, 1, null)")
        cursor.execute("INSERT INTO test (k, c, v2) VALUES (0, 0, null)")

        res = cursor.execute("SELECT * FROM test")
        assert rows_to_list(res) == [ [0, 0, None, None], [0, 1, None, None]], res

        assert_invalid(cursor, "INSERT INTO test (k, c, v2) VALUES (0, 2, {1, null})")
        assert_invalid(cursor, "SELECT * FROM test WHER k = null")
        assert_invalid(cursor, "INSERT INTO test (k, c, v2) VALUES (0, 0, { 'foo', 'bar', null })")


    def nameless_index_test(self):
        """ Test CREATE INDEX without name and validate the index can be dropped """
        cursor = self.prepare()

        cursor.execute("""
            CREATE TABLE users (
                id text PRIMARY KEY,
                birth_year int,
            )
        """)

        cursor.execute("CREATE INDEX on users(birth_year)")

        cursor.execute("INSERT INTO users (id, birth_year) VALUES ('Tom', 42)")
        cursor.execute("INSERT INTO users (id, birth_year) VALUES ('Paul', 24)")
        cursor.execute("INSERT INTO users (id, birth_year) VALUES ('Bob', 42)")

        res = cursor.execute("SELECT id FROM users WHERE birth_year = 42")
        assert rows_to_list(res) == [['Tom'], ['Bob']]

        cursor.execute("DROP INDEX users_birth_year_idx")

        assert_invalid(cursor, "SELECT id FROM users WHERE birth_year = 42")

    def deletion_test(self):
        """ Test simple deletion and in particular check for #4193 bug """

        cursor = self.prepare()

        cursor.execute("""
            CREATE TABLE testcf (
                username varchar,
                id int,
                name varchar,
                stuff varchar,
                PRIMARY KEY(username, id)
            );
        """)

        q = "INSERT INTO testcf (username, id, name, stuff) VALUES ('%s', %d, '%s', '%s');"
        row1 = ('abc', 2, 'rst', 'some value')
        row2 = ('abc', 4, 'xyz', 'some other value')
        cursor.execute(q % row1)
        cursor.execute(q % row2)

        res = cursor.execute("SELECT * FROM testcf")
        assert rows_to_list(res) == [ list(row1), list(row2) ], res

        cursor.execute("DELETE FROM testcf WHERE username='abc' AND id=2")

        res = cursor.execute("SELECT * FROM testcf")
        assert rows_to_list(res) == [ list(row2) ], res

        # Compact case
        cursor.execute("""
            CREATE TABLE testcf2 (
                username varchar,
                id int,
                name varchar,
                stuff varchar,
                PRIMARY KEY(username, id, name)
            ) WITH COMPACT STORAGE;
        """)

        q = "INSERT INTO testcf2 (username, id, name, stuff) VALUES ('%s', %d, '%s', '%s');"
        row1 = ('abc', 2, 'rst', 'some value')
        row2 = ('abc', 4, 'xyz', 'some other value')
        cursor.execute(q % row1)
        cursor.execute(q % row2)

        res = cursor.execute("SELECT * FROM testcf2")
        assert rows_to_list(res) == [ list(row1), list(row2) ], res

        # Won't be allowed until #3708 is in
        if self.cluster.version() < "1.2":
            assert_invalid(cursor, "DELETE FROM testcf2 WHERE username='abc' AND id=2")

    def count_test(self):
        cursor = self.prepare()

        cursor.execute("""
            CREATE TABLE events (
                kind text,
                time int,
                value1 int,
                value2 int,
                PRIMARY KEY(kind, time)
            )
        """)

        full = "INSERT INTO events (kind, time, value1, value2) VALUES ('ev1', %d, %d, %d)"
        no_v2 = "INSERT INTO events (kind, time, value1) VALUES ('ev1', %d, %d)"

        cursor.execute(full  % (0, 0, 0))
        cursor.execute(full  % (1, 1, 1))
        cursor.execute(no_v2 % (2, 2))
        cursor.execute(full  % (3, 3, 3))
        cursor.execute(no_v2 % (4, 4))
        cursor.execute("INSERT INTO events (kind, time, value1, value2) VALUES ('ev2', 0, 0, 0)")

        res = cursor.execute("SELECT COUNT(*) FROM events WHERE kind = 'ev1'")
        assert rows_to_list(res) == [[5]], res

        res = cursor.execute("SELECT COUNT(1) FROM events WHERE kind IN ('ev1', 'ev2') AND time=0")
        assert rows_to_list(res) == [[2]], res

    def reserved_keyword_test(self):
        cursor = self.prepare()

        cursor.execute("""
            CREATE TABLE test1 (
                key text PRIMARY KEY,
                count counter,
            )
        """)

        assert_invalid(cursor, "CREATE TABLE test2 ( select text PRIMARY KEY, x int)")

    def identifier_test(self):
        cursor = self.prepare()

        # Test case insensitivity
        cursor.execute("CREATE TABLE test1 (key_23 int PRIMARY KEY, CoLuMn int)")

        # Should work
        cursor.execute("INSERT INTO test1 (Key_23, Column) VALUES (0, 0)")
        cursor.execute("INSERT INTO test1 (KEY_23, COLUMN) VALUES (0, 0)")

        # Reserved keywords
        assert_invalid(cursor, "CREATE TABLE test1 (select int PRIMARY KEY, column int)")

    #def keyspace_test(self):
    #    cursor = self.prepare()

    #    assert_invalid(cursor, "CREATE KEYSPACE test1")
    #    cursor.execute("CREATE KEYSPACE test2 WITH replication = { 'class' : 'SimpleStrategy', 'replication_factor' : 1 }")
    #    assert_invalid(cursor, "CREATE KEYSPACE My_much_much_too_long_identifier_that_should_not_work WITH replication = { 'class' : 'SimpleStrategy', 'replication_factor' : 1 }")

    #    cursor.execute("DROP KEYSPACE test2")
    #    assert_invalid(cursor, "DROP KEYSPACE non_existing")
    #    cursor.execute("CREATE KEYSPACE test2 WITH replication = { 'class' : 'SimpleStrategy', 'replication_factor' : 1 }")

    #def table_test(self):
    #    cursor = self.prepare()

    #    cursor.execute("""
    #        CREATE TABLE test1 (
    #            k int PRIMARY KEY,
    #            c int
    #        )
    #    """)

    #    cursor.execute("""
    #        CREATE TABLE test2 (
    #            k int,
    #            name int,
    #            value int,
    #            PRIMARY KEY(k, name)
    #        ) WITH COMPACT STORAGE
    #    """)

    #    cursor.execute("""
    #        CREATE TABLE test3 (
    #            k int,
    #            c int,
    #            PRIMARY KEY (k),
    #        )
    #    """)

    #    # existing table
    #    assert_invalid(cursor, "CREATE TABLE test3 (k int PRIMARY KEY, c int)")
    #    # repeated column
    #    assert_invalid(cursor, "CREATE TABLE test4 (k int PRIMARY KEY, c int, k text)")

    #    # compact storage limitations
    #    assert_invalid(cursor, "CREATE TABLE test4 (k int, name, int, c1 int, c2 int, PRIMARY KEY(k, name)) WITH COMPACT STORAGE")

    #    cursor.execute("DROP TABLE test1")
    #    cursor.execute("TRUNCATE test2")

    #    cursor.execute("""
    #        CREATE TABLE test1 (
    #            k int PRIMARY KEY,
    #            c1 int,
    #            c2 int,
    #        )
    #    """)

    def batch_test(self):
        cursor = self.prepare()

        cursor.execute("""
            CREATE TABLE users (
                userid text PRIMARY KEY,
                name text,
                password text
            )
        """)

        query = SimpleStatement("""
            BEGIN BATCH
                INSERT INTO users (userid, password, name) VALUES ('user2', 'ch@ngem3b', 'second user');
                UPDATE users SET password = 'ps22dhds' WHERE userid = 'user3';
                INSERT INTO users (userid, password) VALUES ('user4', 'ch@ngem3c');
                DELETE name FROM users WHERE userid = 'user1';
            APPLY BATCH;
        """, consistency_level=ConsistencyLevel.QUORUM)
        cursor.execute(query)

    def token_range_test(self):
        cursor = self.prepare()

        cursor.execute("""
            CREATE TABLE test (
                k int PRIMARY KEY,
                c int,
                v int
            )
        """)

        c = 100
        for i in range(0, c):
            cursor.execute("INSERT INTO test (k, c, v) VALUES (%d, %d, %d)" % (i, i, i))

        rows = cursor.execute("SELECT k FROM test")
        inOrder = [ x[0] for x in rows ]
        assert len(inOrder) == c, 'Expecting %d elements, got %d' % (c, len(inOrder))

        if self.cluster.version() < '1.2':
            cursor.execute("SELECT k FROM test WHERE token(k) >= 0")
        else:
            min_token = -2**63
        res =     cursor.execute("SELECT k FROM test WHERE token(k) >= %d" % min_token)
        assert len(res) == c, "%s [all: %s]" % (str(res), str(inOrder))

        #assert_invalid(cursor, "SELECT k FROM test WHERE token(k) >= 0")
        #cursor.execute("SELECT k FROM test WHERE token(k) >= 0")

        res = cursor.execute("SELECT k FROM test WHERE token(k) >= token(%d) AND token(k) < token(%d)" % (inOrder[32], inOrder[65]))
        assert rows_to_list(res) == [ [inOrder[x]] for x in range(32, 65) ], "%s [all: %s]" % (str(res), str(inOrder))

    def table_options_test(self):
        cursor = self.prepare()

        cursor.execute("""
            CREATE TABLE test (
                k int PRIMARY KEY,
                c int
            ) WITH comment = 'My comment'
               AND read_repair_chance = 0.5
               AND dclocal_read_repair_chance = 0.5
               AND gc_grace_seconds = 4
               AND bloom_filter_fp_chance = 0.01
               AND compaction = { 'class' : 'LeveledCompactionStrategy',
                                  'sstable_size_in_mb' : 10 }
               AND compression = { 'sstable_compression' : '' }
               AND caching = 'all'
        """)

        cursor.execute("""
            ALTER TABLE test
            WITH comment = 'other comment'
             AND read_repair_chance = 0.3
             AND dclocal_read_repair_chance = 0.3
             AND gc_grace_seconds = 100
             AND bloom_filter_fp_chance = 0.1
             AND compaction = { 'class' : 'SizeTieredCompactionStrategy',
                                'min_sstable_size' : 42 }
             AND compression = { 'sstable_compression' : 'SnappyCompressor' }
             AND caching = 'rows_only'
        """)

    def timestamp_and_ttl_test(self):
        cursor = self.prepare()

        cursor.execute("""
            CREATE TABLE test (
                k int PRIMARY KEY,
                c text,
                d text
            )
        """)

        cursor.execute("INSERT INTO test (k, c) VALUES (1, 'test')")
        cursor.execute("INSERT INTO test (k, c) VALUES (2, 'test') USING TTL 400")

        res = cursor.execute("SELECT k, c, writetime(c), ttl(c) FROM test")
        assert len(res) == 2, res
        for r in res:
            assert isinstance(r[2], (int, long))
            if r[0] == 1:
                assert r[3] == None, res
            else:
                assert isinstance(r[3], (int, long)), res

        assert_invalid(cursor, "SELECT k, c, writetime(k) FROM test")

        res = cursor.execute("SELECT k, d, writetime(d) FROM test WHERE k = 1")
        assert rows_to_list(res) == [[1, None, None]]

    def no_range_ghost_test(self):
        cursor = self.prepare()

        cursor.execute("""
            CREATE TABLE test (
                k int PRIMARY KEY,
                v int
            )
        """)

        for k in range(0, 5):
            cursor.execute("INSERT INTO test (k, v) VALUES (%d, 0)" % k)

        unsorted_res = cursor.execute("SELECT k FROM test")
        res = sorted(unsorted_res)
        assert rows_to_list(res) == [[k] for k in range(0, 5)], res

        cursor.execute("DELETE FROM test WHERE k=2")

        unsorted_res = cursor.execute("SELECT k FROM test")
        res = sorted(unsorted_res)
        assert rows_to_list(res) == [[k] for k in range(0, 5) if k is not 2], res

        # Example from #3505
        cursor.execute("CREATE KEYSPACE ks1 with replication = { 'class' : 'SimpleStrategy', 'replication_factor' : 1 };")
        cursor.execute("USE ks1")
        cursor.execute("""
            CREATE COLUMNFAMILY users (
                KEY varchar PRIMARY KEY,
                password varchar,
                gender varchar,
                birth_year bigint)
        """)

        cursor.execute("INSERT INTO users (KEY, password) VALUES ('user1', 'ch@ngem3a')")
        cursor.execute("UPDATE users SET gender = 'm', birth_year = 1980 WHERE KEY = 'user1'")
        res = cursor.execute("SELECT * FROM users WHERE KEY='user1'")
        assert rows_to_list(res) == [[ 'user1', 1980, 'm', 'ch@ngem3a' ]], res

        cursor.execute("TRUNCATE users")

        res = cursor.execute("SELECT * FROM users")
        assert rows_to_list(res) == [], res

        res = cursor.execute("SELECT * FROM users WHERE KEY='user1'")
        assert rows_to_list(res) == [], res

    @freshCluster()
    def undefined_column_handling_test(self):
        cursor = self.prepare(ordered=True)

        cursor.execute("""
            CREATE TABLE test (
                k int PRIMARY KEY,
                v1 int,
                v2 int,
            )
        """)

        cursor.execute("INSERT INTO test (k, v1, v2) VALUES (0, 0, 0)")
        cursor.execute("INSERT INTO test (k, v1) VALUES (1, 1)")
        cursor.execute("INSERT INTO test (k, v1, v2) VALUES (2, 2, 2)")

        res = cursor.execute("SELECT v2 FROM test")
        assert rows_to_list(res) == [[0], [None], [2]], res

        res = cursor.execute("SELECT v2 FROM test WHERE k = 1")
        assert rows_to_list(res) == [[None]], res

    @freshCluster()
    def range_tombstones_test(self):
        """ Test deletion by 'composite prefix' (range tombstones) """
        cluster = self.cluster

        # Uses 3 nodes just to make sure RowMutation are correctly serialized
        cluster.populate(3).start()
        node1 = cluster.nodelist()[0]
        time.sleep(0.2)

        cursor = self.patient_cql_connection(node1, version=cql_version)
        self.create_ks(cursor, 'ks', 1)

        cursor.execute("""
            CREATE TABLE test1 (
                k int,
                c1 int,
                c2 int,
                v1 int,
                v2 int,
                PRIMARY KEY (k, c1, c2)
            );
        """)
        time.sleep(1)

        rows = 5
        col1 = 2
        col2 = 2
        cpr = col1 * col2
        for i in xrange(0, rows):
            for j in xrange(0, col1):
                for k in xrange(0, col2):
                    n = (i * cpr) + (j * col2) + k
                    cursor.execute("INSERT INTO test1 (k, c1, c2, v1, v2) VALUES (%d, %d, %d, %d, %d)" % (i, j, k, n, n))

        for i in xrange(0, rows):
            res = cursor.execute("SELECT v1, v2 FROM test1 where k = %d" % i)
            assert rows_to_list(res) == [[x, x] for x in xrange(i * cpr, (i + 1) * cpr)], res

        for i in xrange(0, rows):
            cursor.execute("DELETE FROM test1 WHERE k = %d AND c1 = 0" % i)

        for i in xrange(0, rows):
            res = cursor.execute("SELECT v1, v2 FROM test1 WHERE k = %d" % i)
            assert rows_to_list(res) == [[x, x] for x in xrange(i * cpr + col1, (i + 1) * cpr)], res

        cluster.flush()
        time.sleep(0.2)

        for i in xrange(0, rows):
            res = cursor.execute("SELECT v1, v2 FROM test1 WHERE k = %d" % i)
            assert rows_to_list(res) == [[x, x] for x in xrange(i * cpr + col1, (i + 1) * cpr)], res

    def range_tombstones_compaction_test(self):
        """ Test deletion by 'composite prefix' (range tombstones) with compaction """
        cursor = self.prepare()

        cursor.execute("""
            CREATE TABLE test1 (
                k int,
                c1 int,
                c2 int,
                v1 text,
                PRIMARY KEY (k, c1, c2)
            );
        """)


        for c1 in range(0, 4):
            for c2 in range(0, 2):
                cursor.execute("INSERT INTO test1 (k, c1, c2, v1) VALUES (0, %d, %d, '%s')" % (c1, c2, '%i%i' % (c1, c2)))

        self.cluster.flush()

        cursor.execute("DELETE FROM test1 WHERE k = 0 AND c1 = 1")

        self.cluster.flush()
        self.cluster.compact()

        res = cursor.execute("SELECT v1 FROM test1 WHERE k = 0")
        assert rows_to_list(res) == [ ['%i%i' % (c1, c2)] for c1 in xrange(0, 4) for c2 in xrange(0, 2) if c1 != 1], res

    def delete_row_test(self):
        """ Test deletion of rows """
        cursor = self.prepare()

        cursor.execute("""
            CREATE TABLE test (
                 k int,
                 c1 int,
                 c2 int,
                 v1 int,
                 v2 int,
                 PRIMARY KEY (k, c1, c2)
            );
        """)

        q = "INSERT INTO test (k, c1, c2, v1, v2) VALUES (%d, %d, %d, %d, %d)"
        cursor.execute(q % (0, 0, 0, 0, 0))
        cursor.execute(q % (0, 0, 1, 1, 1))
        cursor.execute(q % (0, 0, 2, 2, 2))
        cursor.execute(q % (0, 1, 0, 3, 3))

        cursor.execute("DELETE FROM test WHERE k = 0 AND c1 = 0 AND c2 = 0")
        res = cursor.execute("SELECT * FROM test")
        assert len(res) == 3, res

    def range_query_2ndary_test(self):
        """ Test range queries with 2ndary indexes (#4257) """
        cursor = self.prepare()

        cursor.execute("CREATE TABLE indextest (id int primary key, row int, setid int);")
        cursor.execute("CREATE INDEX indextest_setid_idx ON indextest (setid)")

        q =  "INSERT INTO indextest (id, row, setid) VALUES (%d, %d, %d);"
        cursor.execute(q % (0, 0, 0))
        cursor.execute(q % (1, 1, 0))
        cursor.execute(q % (2, 2, 0))
        cursor.execute(q % (3, 3, 0))

        assert_invalid(cursor, "SELECT * FROM indextest WHERE setid = 0 AND row < 1;")
        res = cursor.execute("SELECT * FROM indextest WHERE setid = 0 AND row < 1 ALLOW FILTERING;")
        assert rows_to_list(res) == [[0, 0, 0]], res

    def compression_option_validation_test(self):
        """ Check for unknown compression parameters options (#4266) """
        cursor = self.prepare()

        assert_invalid(cursor, """
          CREATE TABLE users (key varchar PRIMARY KEY, password varchar, gender varchar)
          WITH compression_parameters:sstable_compressor = 'DeflateCompressor';
        """)

        if self.cluster.version() >= '1.2':
            assert_invalid(cursor, """
              CREATE TABLE users (key varchar PRIMARY KEY, password varchar, gender varchar)
              WITH compression = { 'sstable_compressor' : 'DeflateCompressor' };
            """)

    def keyspace_creation_options_test(self):
        """ Check one can use arbitrary name for datacenter when creating keyspace (#4278) """
        cursor = self.prepare()

        # we just want to make sure the following is valid
        if self.cluster.version() >= '1.2':
            cursor.execute("""
                CREATE KEYSPACE Foo
                    WITH replication = { 'class' : 'NetworkTopologyStrategy',
                                         'us-east' : 1,
                                         'us-west' : 1 };
            """)
        else:
            cursor.execute("""
                CREATE KEYSPACE Foo
                    WITH strategy_class='NetworkTopologyStrategy'
                     AND strategy_options:"us-east"=1
                     AND strategy_options:"us-west"=1;
            """)

    def set_test(self):
        cursor = self.prepare()

        cursor.execute("""
            CREATE TABLE user (
                fn text,
                ln text,
                tags set<text>,
                PRIMARY KEY (fn, ln)
            )
        """)

        q = "UPDATE user SET %s WHERE fn='Tom' AND ln='Bombadil'"
        cursor.execute(q % "tags = tags + { 'foo' }")
        cursor.execute(q % "tags = tags + { 'bar' }")
        cursor.execute(q % "tags = tags + { 'foo' }")
        cursor.execute(q % "tags = tags + { 'foobar' }")
        cursor.execute(q % "tags = tags - { 'bar' }")

        res = cursor.execute("SELECT tags FROM user")
        assert rows_to_list(res) == [[set(['foo', 'foobar'])]], res

        q = "UPDATE user SET %s WHERE fn='Bilbo' AND ln='Baggins'"
        cursor.execute(q % "tags = { 'a', 'c', 'b' }")
        res = cursor.execute("SELECT tags FROM user WHERE fn='Bilbo' AND ln='Baggins'")
        assert rows_to_list(res) == [[set(['a', 'b', 'c'])]], res

        time.sleep(.01)

        cursor.execute(q % "tags = { 'm', 'n' }")
        res = cursor.execute("SELECT tags FROM user WHERE fn='Bilbo' AND ln='Baggins'")
        assert rows_to_list(res) == [[set(['m', 'n'])]], res

        cursor.execute("DELETE tags['m'] FROM user WHERE fn='Bilbo' AND ln='Baggins'")
        res = cursor.execute("SELECT tags FROM user WHERE fn='Bilbo' AND ln='Baggins'")
        assert rows_to_list(res) == [[set(['n'])]], res

        cursor.execute("DELETE tags FROM user WHERE fn='Bilbo' AND ln='Baggins'")
        res = cursor.execute("SELECT tags FROM user WHERE fn='Bilbo' AND ln='Baggins'")
        if self.cluster.version() <= "1.2":
            assert rows_to_list(res) == [None], res
        else:
            assert rows_to_list(res) == [], res


    def map_test(self):
        cursor = self.prepare()

        cursor.execute("""
            CREATE TABLE user (
                fn text,
                ln text,
                m map<text, int>,
                PRIMARY KEY (fn, ln)
            )
        """)

        q = "UPDATE user SET %s WHERE fn='Tom' AND ln='Bombadil'"
        cursor.execute(q % "m['foo'] = 3")
        cursor.execute(q % "m['bar'] = 4")
        cursor.execute(q % "m['woot'] = 5")
        cursor.execute(q % "m['bar'] = 6")
        cursor.execute("DELETE m['foo'] FROM user WHERE fn='Tom' AND ln='Bombadil'")

        res = cursor.execute("SELECT m FROM user")
        assert rows_to_list(res) == [[{ 'woot': 5, 'bar' : 6 }]], res

        q = "UPDATE user SET %s WHERE fn='Bilbo' AND ln='Baggins'"
        cursor.execute(q % "m = { 'a' : 4 , 'c' : 3, 'b' : 2 }")
        res = cursor.execute("SELECT m FROM user WHERE fn='Bilbo' AND ln='Baggins'")
        assert rows_to_list(res) == [[ {'a' : 4, 'b' : 2, 'c' : 3 } ]], res

        time.sleep(.01)

        # Check we correctly overwrite
        cursor.execute(q % "m = { 'm' : 4 , 'n' : 1, 'o' : 2 }")
        res = cursor.execute("SELECT m FROM user WHERE fn='Bilbo' AND ln='Baggins'")
        assert rows_to_list(res) == [[ {'m' : 4, 'n' : 1, 'o' : 2 } ]], res

        cursor.execute(q % "m = {}")
        res = cursor.execute("SELECT m FROM user WHERE fn='Bilbo' AND ln='Baggins'")
        if self.cluster.version() <= "1.2":
            assert rows_to_list(res) == [None], res
        else:
            assert rows_to_list(res) == [], res

    def list_test(self):
        cursor = self.prepare()

        cursor.execute("""
            CREATE TABLE user (
                fn text,
                ln text,
                tags list<text>,
                PRIMARY KEY (fn, ln)
            )
        """)

        q = "UPDATE user SET %s WHERE fn='Tom' AND ln='Bombadil'"
        cursor.execute(q % "tags = tags + [ 'foo' ]")
        cursor.execute(q % "tags = tags + [ 'bar' ]")
        cursor.execute(q % "tags = tags + [ 'foo' ]")
        cursor.execute(q % "tags = tags + [ 'foobar' ]")

        res = cursor.execute("SELECT tags FROM user")
        self.assertItemsEqual(rows_to_list(res), [[ ['foo', 'bar', 'foo', 'foobar'] ]])

        q = "UPDATE user SET %s WHERE fn='Bilbo' AND ln='Baggins'"
        cursor.execute(q % "tags = [ 'a', 'c', 'b', 'c' ]")
        res = cursor.execute("SELECT tags FROM user WHERE fn='Bilbo' AND ln='Baggins'")
        self.assertItemsEqual(rows_to_list(res), [[ ['a', 'c', 'b', 'c'] ]])

        cursor.execute(q % "tags = [ 'm', 'n' ] + tags")
        res = cursor.execute("SELECT tags FROM user WHERE fn='Bilbo' AND ln='Baggins'")
        self.assertItemsEqual(rows_to_list(res), [[ ['n', 'm', 'a', 'c', 'b', 'c'] ]])

        cursor.execute(q % "tags[2] = 'foo', tags[4] = 'bar'")
        res = cursor.execute("SELECT tags FROM user WHERE fn='Bilbo' AND ln='Baggins'")
        self.assertItemsEqual(rows_to_list(res), [[ ['n', 'm', 'foo', 'c', 'bar', 'c'] ]])

        cursor.execute("DELETE tags[2] FROM user WHERE fn='Bilbo' AND ln='Baggins'")
        res = cursor.execute("SELECT tags FROM user WHERE fn='Bilbo' AND ln='Baggins'")
        self.assertItemsEqual(rows_to_list(res), [[ ['n', 'm', 'c', 'bar', 'c'] ]])

        cursor.execute(q % "tags = tags - [ 'bar' ]")
        res = cursor.execute("SELECT tags FROM user WHERE fn='Bilbo' AND ln='Baggins'")
        self.assertItemsEqual(rows_to_list(res), [[ ['n', 'm', 'c', 'c'] ]])

    def multi_collection_test(self):
        cursor = self.prepare()

        cursor.execute("""
            CREATE TABLE foo(
                k uuid PRIMARY KEY,
                L list<int>,
                M map<text, int>,
                S set<int>
            );
        """)

        cursor.execute("UPDATE ks.foo SET L = [1, 3, 5] WHERE k = b017f48f-ae67-11e1-9096-005056c00008;")
        cursor.execute("UPDATE ks.foo SET L = L + [7, 11, 13] WHERE k = b017f48f-ae67-11e1-9096-005056c00008;")
        cursor.execute("UPDATE ks.foo SET S = {1, 3, 5} WHERE k = b017f48f-ae67-11e1-9096-005056c00008;")
        cursor.execute("UPDATE ks.foo SET S = S + {7, 11, 13} WHERE k = b017f48f-ae67-11e1-9096-005056c00008;")
        cursor.execute("UPDATE ks.foo SET M = {'foo': 1, 'bar' : 3} WHERE k = b017f48f-ae67-11e1-9096-005056c00008;")
        cursor.execute("UPDATE ks.foo SET M = M + {'foobar' : 4} WHERE k = b017f48f-ae67-11e1-9096-005056c00008;")

        res = cursor.execute("SELECT L, M, S FROM foo WHERE k = b017f48f-ae67-11e1-9096-005056c00008")
        self.assertItemsEqual(rows_to_list(res), [[
            [1, 3, 5, 7, 11, 13],
            OrderedDict([('bar', 3), ('foo', 1),  ('foobar', 4)]),
            sortedset([1, 3, 5, 7, 11, 13])
        ]])

    def range_query_test(self):
        """ Range test query from #4372 """
        cursor = self.prepare()

        cursor.execute("CREATE TABLE test (a int, b int, c int, d int, e int, f text, PRIMARY KEY (a, b, c, d, e) )")

        cursor.execute("INSERT INTO test (a, b, c, d, e, f) VALUES (1, 1, 1, 1, 2, '2');")
        cursor.execute("INSERT INTO test (a, b, c, d, e, f) VALUES (1, 1, 1, 1, 1, '1');")
        cursor.execute("INSERT INTO test (a, b, c, d, e, f) VALUES (1, 1, 1, 2, 1, '1');")
        cursor.execute("INSERT INTO test (a, b, c, d, e, f) VALUES (1, 1, 1, 1, 3, '3');")
        cursor.execute("INSERT INTO test (a, b, c, d, e, f) VALUES (1, 1, 1, 1, 5, '5');")

        res = cursor.execute("SELECT a, b, c, d, e, f FROM test WHERE a = 1 AND b = 1 AND c = 1 AND d = 1 AND e >= 2;")
        assert rows_to_list(res) == [[1, 1, 1, 1, 2, u'2'], [1, 1, 1, 1, 3, u'3'], [1, 1, 1, 1, 5, u'5']], res

    def update_type_test(self):
        """ Test altering the type of a column, including the one in the primary key (#4041) """
        cursor = self.prepare()

        cursor.execute("""
            CREATE TABLE test (
                k text,
                c text,
                s set<text>,
                v text,
                PRIMARY KEY (k, c)
            )
        """)

        req = "INSERT INTO test (k, c, v, s) VALUES ('%s', '%s', '%s', {'%s'})"
        # using utf8 character so that we can see the transition to BytesType
        cursor.execute(req % ('ɸ', 'ɸ', 'ɸ', 'ɸ'))

        cursor.execute("SELECT * FROM test")
        res = cursor.execute("SELECT * FROM test")
        assert rows_to_list(res) == [[u'ɸ', u'ɸ', set([u'ɸ']), u'ɸ']], res

        cursor.execute("ALTER TABLE test ALTER v TYPE blob")
        res = cursor.execute("SELECT * FROM test")
        # the last should not be utf8 but a raw string
        assert rows_to_list(res) == [[u'ɸ', u'ɸ', set([u'ɸ']), 'ɸ']], res

        cursor.execute("ALTER TABLE test ALTER k TYPE blob")
        res = cursor.execute("SELECT * FROM test")
        assert rows_to_list(res) == [['ɸ', u'ɸ', set([u'ɸ']), 'ɸ']], res

        cursor.execute("ALTER TABLE test ALTER c TYPE blob")
        res = cursor.execute("SELECT * FROM test")
        assert rows_to_list(res) == [['ɸ', 'ɸ', set([u'ɸ']), 'ɸ']], res

        if self.cluster.version() < "2.1":
            assert_invalid(cursor, "ALTER TABLE test ALTER s TYPE set<blob>")
        else:
            cursor.execute("ALTER TABLE test ALTER s TYPE set<blob>")
            res = cursor.execute("SELECT * FROM test")
            assert rows_to_list(res) == [['ɸ', 'ɸ', set(['ɸ']), 'ɸ']], res


    def composite_row_key_test(self):
        cursor = self.prepare()

        cursor.execute("""
            CREATE TABLE test (
                k1 int,
                k2 int,
                c int,
                v int,
                PRIMARY KEY ((k1, k2), c)
            )
        """)

        req = "INSERT INTO test (k1, k2, c, v) VALUES (%d, %d, %d, %d)"
        for i in range(0, 4):
            cursor.execute(req % (0, i, i, i))

        res = cursor.execute("SELECT * FROM test")
        assert rows_to_list(res) == [[0, 2, 2, 2], [0, 3, 3, 3], [0, 0, 0, 0], [0, 1, 1, 1]], res

        res = cursor.execute("SELECT * FROM test WHERE k1 = 0 and k2 IN (1, 3)")
        assert rows_to_list(res) == [[0, 1, 1, 1], [0, 3, 3, 3]], res

        assert_invalid(cursor, "SELECT * FROM test WHERE k2 = 3")
        assert_invalid(cursor, "SELECT * FROM test WHERE k1 IN (0, 1) and k2 = 3")

        res = cursor.execute("SELECT * FROM test WHERE token(k1, k2) = token(0, 1)")
        assert rows_to_list(res) == [[0, 1, 1, 1]], res

        res = cursor.execute("SELECT * FROM test WHERE token(k1, k2) > " + str(-((2**63)-1)))
        assert rows_to_list(res) == [[0, 2, 2, 2], [0, 3, 3, 3], [0, 0, 0, 0], [0, 1, 1, 1]], res

    def cql3_insert_thrift_test(self):
        """ Check that we can insert from thrift into a CQL3 table (#4377) """
        cursor = self.prepare()

        cursor.execute("""
            CREATE TABLE test (
                k int,
                c int,
                v int,
                PRIMARY KEY (k, c)
            )
        """)

        cli = self.cluster.nodelist()[0].cli()
        cli.do("use ks")
        cli.do("set test[2]['4:v'] = int(200)")
        assert not cli.has_errors(), cli.errors()
        time.sleep(1.5)

        res = cursor.execute("SELECT * FROM test")
        assert rows_to_list(res) == [ [2, 4, 200] ], res

    def row_existence_test(self):
        """ Check the semantic of CQL row existence (part of #4361) """
        cursor = self.prepare()

        cursor.execute("""
            CREATE TABLE test (
                k int,
                c int,
                v1 int,
                v2 int,
                PRIMARY KEY (k, c)
            )
        """)

        cursor.execute("INSERT INTO test (k, c, v1, v2) VALUES (1, 1, 1, 1)")

        res = cursor.execute("SELECT * FROM test")
        assert rows_to_list(res) == [[1, 1, 1, 1]], res

        assert_invalid(cursor, "DELETE c FROM test WHERE k = 1 AND c = 1")

        cursor.execute("DELETE v2 FROM test WHERE k = 1 AND c = 1")
        res = cursor.execute("SELECT * FROM test")
        assert rows_to_list(res) == [[1, 1, 1, None]], res

        cursor.execute("DELETE v1 FROM test WHERE k = 1 AND c = 1")
        res = cursor.execute("SELECT * FROM test")
        assert rows_to_list(res) == [[1, 1, None, None]], res

        cursor.execute("DELETE FROM test WHERE k = 1 AND c = 1")
        res = cursor.execute("SELECT * FROM test")
        assert rows_to_list(res) == [], res

        cursor.execute("INSERT INTO test (k, c) VALUES (2, 2)")
        res = cursor.execute("SELECT * FROM test")
        assert rows_to_list(res) == [[2, 2, None, None]], res

    @freshCluster()
    def only_pk_test(self):
        """ Check table with only a PK (#4361) """
        cursor = self.prepare(ordered=True)

        cursor.execute("""
            CREATE TABLE test (
                k int,
                c int,
                PRIMARY KEY (k, c)
            )
        """)

        q = "INSERT INTO test (k, c) VALUES (%d, %d)"
        for k in range(0, 2):
            for c in range(0, 2):
                cursor.execute(q % (k, c))

        res = cursor.execute("SELECT * FROM test")
        assert rows_to_list(res) == [[x, y] for x in range(0, 2) for y in range(0, 2)], res

        # Check for dense tables too
        cursor.execute("""
            CREATE TABLE test2 (
                k int,
                c int,
                PRIMARY KEY (k, c)
            ) WITH COMPACT STORAGE
        """)

        q = "INSERT INTO test2 (k, c) VALUES (%d, %d)"
        for k in range(0, 2):
            for c in range(0, 2):
                cursor.execute(q % (k, c))

        res = cursor.execute("SELECT * FROM test2")
        assert rows_to_list(res) == [[x, y] for x in range(0, 2) for y in range(0, 2)], res

    def date_test(self):
        """ Check dates are correctly recognized and validated """
        cursor = self.prepare()

        cursor.execute("""
            CREATE TABLE test (
                k int PRIMARY KEY,
                t timestamp
            )
        """)

        cursor.execute("INSERT INTO test (k, t) VALUES (0, '2011-02-03')")
        assert_invalid(cursor, "INSERT INTO test (k, t) VALUES (0, '2011-42-42')")

    @freshCluster()
    def range_slice_test(self):
        """ Test a regression from #1337 """

        cluster = self.cluster

        cluster.populate(2).start()
        node1 = cluster.nodelist()[0]
        time.sleep(0.2)

        cursor = self.patient_cql_connection(node1, version=cql_version)
        self.create_ks(cursor, 'ks', 1)

        cursor.execute("""
            CREATE TABLE test (
                k text PRIMARY KEY,
                v int
            );
        """)
        time.sleep(1)

        cursor.execute("INSERT INTO test (k, v) VALUES ('foo', 0)")
        cursor.execute("INSERT INTO test (k, v) VALUES ('bar', 1)")

        res = cursor.execute("SELECT * FROM test")
        assert len(res) == 2, res

    @freshCluster()
    def composite_index_with_pk_test(self):

        cursor = self.prepare(ordered=True)
        cursor.execute("""
            CREATE TABLE blogs (
                blog_id int,
                time1 int,
                time2 int,
                author text,
                content text,
                PRIMARY KEY (blog_id, time1, time2)
            )
        """)

        cursor.execute("CREATE INDEX ON blogs(author)")

        req = "INSERT INTO blogs (blog_id, time1, time2, author, content) VALUES (%d, %d, %d, '%s', '%s')"
        cursor.execute(req % (1, 0, 0, 'foo', 'bar1'))
        cursor.execute(req % (1, 0, 1, 'foo', 'bar2'))
        cursor.execute(req % (2, 1, 0, 'foo', 'baz'))
        cursor.execute(req % (3, 0, 1, 'gux', 'qux'))

        res = cursor.execute("SELECT blog_id, content FROM blogs WHERE author='foo'")
        assert rows_to_list(res) == [[1, 'bar1'], [1, 'bar2'], [2, 'baz']], res

        res = cursor.execute("SELECT blog_id, content FROM blogs WHERE time1 > 0 AND author='foo'")
        assert rows_to_list(res) == [[2, 'baz']], res

        res = cursor.execute("SELECT blog_id, content FROM blogs WHERE time1 = 1 AND author='foo'")
        assert rows_to_list(res) == [[2, 'baz']], res

        res = cursor.execute("SELECT blog_id, content FROM blogs WHERE time1 = 1 AND time2 = 0 AND author='foo'")
        assert rows_to_list(res) == [[2, 'baz']], res

        res = cursor.execute("SELECT content FROM blogs WHERE time1 = 1 AND time2 = 1 AND author='foo'")
        assert rows_to_list(res) == [], res

        res = cursor.execute("SELECT content FROM blogs WHERE time1 = 1 AND time2 > 0 AND author='foo'")
        assert rows_to_list(res) == [], res

        assert_invalid(cursor, "SELECT content FROM blogs WHERE time2 >= 0 AND author='foo'")

    @freshCluster()
    def limit_bugs_test(self):
        """ Test for LIMIT bugs from 4579 """

        cursor = self.prepare(ordered=True)
        cursor.execute("""
            CREATE TABLE testcf (
                a int,
                b int,
                c int,
                d int,
                e int,
                PRIMARY KEY (a, b)
            );
        """)

        cursor.execute("INSERT INTO testcf (a, b, c, d, e) VALUES (1, 1, 1, 1, 1);")
        cursor.execute("INSERT INTO testcf (a, b, c, d, e) VALUES (2, 2, 2, 2, 2);")
        cursor.execute("INSERT INTO testcf (a, b, c, d, e) VALUES (3, 3, 3, 3, 3);")
        cursor.execute("INSERT INTO testcf (a, b, c, d, e) VALUES (4, 4, 4, 4, 4);")

        res = cursor.execute("SELECT * FROM testcf;")
        assert rows_to_list(res) == [[1, 1, 1, 1, 1], [2, 2, 2, 2, 2], [3, 3, 3, 3, 3], [4, 4, 4, 4, 4]], res

        res = cursor.execute("SELECT * FROM testcf LIMIT 1;") # columns d and e in result row are null
        assert rows_to_list(res) == [[1, 1, 1, 1, 1]], res

        res = cursor.execute("SELECT * FROM testcf LIMIT 2;") # columns d and e in last result row are null
        assert rows_to_list(res) == [[1, 1, 1, 1, 1], [2, 2, 2, 2, 2]], res

        cursor.execute("""
            CREATE TABLE testcf2 (
                a int primary key,
                b int,
                c int,
            );
        """)

        cursor.execute("INSERT INTO testcf2 (a, b, c) VALUES (1, 1, 1);")
        cursor.execute("INSERT INTO testcf2 (a, b, c) VALUES (2, 2, 2);")
        cursor.execute("INSERT INTO testcf2 (a, b, c) VALUES (3, 3, 3);")
        cursor.execute("INSERT INTO testcf2 (a, b, c) VALUES (4, 4, 4);")

        res = cursor.execute("SELECT * FROM testcf2;")
        assert rows_to_list(res) == [[1, 1, 1], [2, 2, 2], [3, 3, 3], [4, 4, 4]], res

        res = cursor.execute("SELECT * FROM testcf2 LIMIT 1;") # gives 1 row
        assert rows_to_list(res) == [[1, 1, 1]], res

        res = cursor.execute("SELECT * FROM testcf2 LIMIT 2;") # gives 1 row
        assert rows_to_list(res) == [[1, 1, 1], [2, 2, 2]], res

        res = cursor.execute("SELECT * FROM testcf2 LIMIT 3;") # gives 2 rows
        assert rows_to_list(res) == [[1, 1, 1], [2, 2, 2], [3, 3, 3]], res

        res = cursor.execute("SELECT * FROM testcf2 LIMIT 4;") # gives 2 rows
        assert rows_to_list(res) == [[1, 1, 1], [2, 2, 2], [3, 3, 3], [4, 4, 4]], res

        res = cursor.execute("SELECT * FROM testcf2 LIMIT 5;") # gives 3 rows
        assert rows_to_list(res) == [[1, 1, 1], [2, 2, 2], [3, 3, 3], [4, 4, 4]], res

    def bug_4532_test(self):

        cursor = self.prepare()
        cursor.execute("""
            CREATE TABLE compositetest(
                status ascii,
                ctime bigint,
                key ascii,
                nil ascii,
                PRIMARY KEY (status, ctime, key)
            )
        """)

        cursor.execute("INSERT INTO compositetest(status,ctime,key,nil) VALUES ('C',12345678,'key1','')")
        cursor.execute("INSERT INTO compositetest(status,ctime,key,nil) VALUES ('C',12345678,'key2','')")
        cursor.execute("INSERT INTO compositetest(status,ctime,key,nil) VALUES ('C',12345679,'key3','')")
        cursor.execute("INSERT INTO compositetest(status,ctime,key,nil) VALUES ('C',12345679,'key4','')")
        cursor.execute("INSERT INTO compositetest(status,ctime,key,nil) VALUES ('C',12345679,'key5','')")
        cursor.execute("INSERT INTO compositetest(status,ctime,key,nil) VALUES ('C',12345680,'key6','')")

        assert_invalid(cursor, "SELECT * FROM compositetest WHERE ctime>=12345679 AND key='key3' AND ctime<=12345680 LIMIT 3;")
        assert_invalid(cursor, "SELECT * FROM compositetest WHERE ctime=12345679  AND key='key3' AND ctime<=12345680 LIMIT 3")

    @freshCluster()
    def order_by_multikey_test(self):
        """ Test for #4612 bug and more generaly order by when multiple C* rows are queried """

        cursor = self.prepare(ordered=True)
        cursor.default_fetch_size=None
        cursor.execute("""
            CREATE TABLE test(
                my_id varchar,
                col1 int,
                col2 int,
                value varchar,
                PRIMARY KEY (my_id, col1, col2)
            );
        """)

        cursor.execute("INSERT INTO test(my_id, col1, col2, value) VALUES ( 'key1', 1, 1, 'a');")
        cursor.execute("INSERT INTO test(my_id, col1, col2, value) VALUES ( 'key2', 3, 3, 'a');")
        cursor.execute("INSERT INTO test(my_id, col1, col2, value) VALUES ( 'key3', 2, 2, 'b');")
        cursor.execute("INSERT INTO test(my_id, col1, col2, value) VALUES ( 'key4', 2, 1, 'b');")

        res = cursor.execute("SELECT col1 FROM test WHERE my_id in('key1', 'key2', 'key3') ORDER BY col1;")
        assert rows_to_list(res) == [[1], [2], [3]], res

        res = cursor.execute("SELECT col1, value, my_id, col2 FROM test WHERE my_id in('key3', 'key4') ORDER BY col1, col2;")
        assert rows_to_list(res) == [[2, 'b', 'key4', 1], [2, 'b', 'key3', 2]], res

        assert_invalid(cursor, "SELECT col1 FROM test ORDER BY col1;")
        assert_invalid(cursor, "SELECT col1 FROM test WHERE my_id > 'key1' ORDER BY col1;")

    @freshCluster()
    def create_alter_options_test(self):
        cursor = self.prepare(create_keyspace=False)

        assert_invalid(cursor, "CREATE KEYSPACE ks1")
        assert_invalid(cursor, "CREATE KEYSPACE ks1 WITH replication= { 'replication_factor' : 1 }")

        cursor.execute("CREATE KEYSPACE ks1 WITH replication={ 'class' : 'SimpleStrategy', 'replication_factor' : 1 }")
        cursor.execute("CREATE KEYSPACE ks2 WITH replication={ 'class' : 'SimpleStrategy', 'replication_factor' : 1 } AND durable_writes=false")

        res = cursor.execute("SELECT keyspace_name, durable_writes FROM system.schema_keyspaces")
        assert rows_to_list(res) == [ ['ks1', True], ['system', True], ['system_traces', True], ['ks2', False] ], res

        cursor.execute("ALTER KEYSPACE ks1 WITH replication = { 'class' : 'NetworkTopologyStrategy', 'dc1' : 1 } AND durable_writes=False")
        cursor.execute("ALTER KEYSPACE ks2 WITH durable_writes=true")
        res = cursor.execute("SELECT keyspace_name, durable_writes, strategy_class FROM system.schema_keyspaces")
        assert rows_to_list(res) == [ [u'ks1', False, u'org.apache.cassandra.locator.NetworkTopologyStrategy'],
                      [u'system', True, u'org.apache.cassandra.locator.LocalStrategy'],
                      [u'system_traces', True, u'org.apache.cassandra.locator.SimpleStrategy'],
                      [u'ks2', True, u'org.apache.cassandra.locator.SimpleStrategy'] ]

        cursor.execute("USE ks1")

        assert_invalid(cursor, "CREATE TABLE cf1 (a int PRIMARY KEY, b int) WITH compaction = { 'min_threshold' : 4 }")
        cursor.execute("CREATE TABLE cf1 (a int PRIMARY KEY, b int) WITH compaction = { 'class' : 'SizeTieredCompactionStrategy', 'min_threshold' : 7 }")
        res = cursor.execute("SELECT columnfamily_name, min_compaction_threshold FROM system.schema_columnfamilies WHERE keyspace_name='ks1'")
        assert rows_to_list(res) == [ ['cf1', 7] ], res

    def remove_range_slice_test(self):
        cursor = self.prepare()

        cursor.execute("""
            CREATE TABLE test (
                k int PRIMARY KEY,
                v int
            )
        """)

        for i in range(0, 3):
            cursor.execute("INSERT INTO test (k, v) VALUES (%d, %d)" % (i, i))

        cursor.execute("DELETE FROM test WHERE k = 1")
        res = cursor.execute("SELECT * FROM test")
        assert rows_to_list(res) == [[0, 0], [2, 2]], res

    def indexes_composite_test(self):
        cursor = self.prepare()

        cursor.execute("""
            CREATE TABLE test (
                blog_id int,
                timestamp int,
                author text,
                content text,
                PRIMARY KEY (blog_id, timestamp)
            )
        """)

        req = "INSERT INTO test (blog_id, timestamp, author, content) VALUES (%d, %d, '%s', '%s')"
        cursor.execute(req % (0, 0, "bob", "1st post"))
        cursor.execute(req % (0, 1, "tom", "2nd post"))
        cursor.execute(req % (0, 2, "bob", "3rd post"))
        cursor.execute(req % (0, 3, "tom", "4nd post"))
        cursor.execute(req % (1, 0, "bob", "5th post"))

        cursor.execute("CREATE INDEX ON test(author)")
        time.sleep(1)

        res = cursor.execute("SELECT blog_id, timestamp FROM test WHERE author = 'bob'")
        assert rows_to_list(res) == [[1, 0], [0, 0], [0, 2]], res

        cursor.execute(req % (1, 1, "tom", "6th post"))
        cursor.execute(req % (1, 2, "tom", "7th post"))
        cursor.execute(req % (1, 3, "bob", "8th post"))

        res = cursor.execute("SELECT blog_id, timestamp FROM test WHERE author = 'bob'")
        assert rows_to_list(res) == [[1, 0], [1, 3], [0, 0], [0, 2]], res

        cursor.execute("DELETE FROM test WHERE blog_id = 0 AND timestamp = 2")

        res = cursor.execute("SELECT blog_id, timestamp FROM test WHERE author = 'bob'")
        assert rows_to_list(res) == [[1, 0], [1, 3], [0, 0]], res


    def refuse_in_with_indexes_test(self):
        """ Test for the validation bug of #4709 """

        cursor = self.prepare()
        cursor.execute("create table t1 (pk varchar primary key, col1 varchar, col2 varchar);")
        cursor.execute("create index t1_c1 on t1(col1);")
        cursor.execute("create index t1_c2 on t1(col2);")
        cursor.execute("insert into t1  (pk, col1, col2) values ('pk1','foo1','bar1');")
        cursor.execute("insert into t1  (pk, col1, col2) values ('pk1a','foo1','bar1');")
        cursor.execute("insert into t1  (pk, col1, col2) values ('pk1b','foo1','bar1');")
        cursor.execute("insert into t1  (pk, col1, col2) values ('pk1c','foo1','bar1');")
        cursor.execute("insert into t1  (pk, col1, col2) values ('pk2','foo2','bar2');")
        cursor.execute("insert into t1  (pk, col1, col2) values ('pk3','foo3','bar3');")
        assert_invalid(cursor, "select * from t1 where col2 in ('bar1', 'bar2');")

    def validate_counter_regular_test(self):
        """ Test for the validation bug of #4706 """

        cursor = self.prepare()
        assert_invalid(cursor, "CREATE TABLE test (id bigint PRIMARY KEY, count counter, things set<text>)", matching="Cannot add a counter column")

    def reversed_compact_test(self):
        """ Test for #4716 bug and more generally for good behavior of ordering"""

        cursor = self.prepare()
        cursor.execute("""
            CREATE TABLE test1 (
                k text,
                c int,
                v int,
                PRIMARY KEY (k, c)
            ) WITH COMPACT STORAGE
              AND CLUSTERING ORDER BY (c DESC);
        """)

        for i in range(0, 10):
            cursor.execute("INSERT INTO test1(k, c, v) VALUES ('foo', %i, %i)" % (i, i))

        res = cursor.execute("SELECT c FROM test1 WHERE c > 2 AND c < 6 AND k = 'foo'")
        assert rows_to_list(res) == [[5], [4], [3]], res

        res = cursor.execute("SELECT c FROM test1 WHERE c >= 2 AND c <= 6 AND k = 'foo'")
        assert rows_to_list(res) == [[6], [5], [4], [3], [2]], res

        res = cursor.execute("SELECT c FROM test1 WHERE c > 2 AND c < 6 AND k = 'foo' ORDER BY c ASC")
        assert rows_to_list(res) == [[3], [4], [5]], res

        res = cursor.execute("SELECT c FROM test1 WHERE c >= 2 AND c <= 6 AND k = 'foo' ORDER BY c ASC")
        assert rows_to_list(res) == [[2], [3], [4], [5], [6]], res

        res = cursor.execute("SELECT c FROM test1 WHERE c > 2 AND c < 6 AND k = 'foo' ORDER BY c DESC")
        assert rows_to_list(res) == [[5], [4], [3]], res

        res = cursor.execute("SELECT c FROM test1 WHERE c >= 2 AND c <= 6 AND k = 'foo' ORDER BY c DESC")
        assert rows_to_list(res) == [[6], [5], [4], [3], [2]], res

        cursor.execute("""
            CREATE TABLE test2 (
                k text,
                c int,
                v int,
                PRIMARY KEY (k, c)
            ) WITH COMPACT STORAGE;
        """)

        for i in range(0, 10):
            cursor.execute("INSERT INTO test2(k, c, v) VALUES ('foo', %i, %i)" % (i, i))

        res = cursor.execute("SELECT c FROM test2 WHERE c > 2 AND c < 6 AND k = 'foo'")
        assert rows_to_list(res) == [[3], [4], [5]], res

        res = cursor.execute("SELECT c FROM test2 WHERE c >= 2 AND c <= 6 AND k = 'foo'")
        assert rows_to_list(res) == [[2], [3], [4], [5], [6]], res

        res = cursor.execute("SELECT c FROM test2 WHERE c > 2 AND c < 6 AND k = 'foo' ORDER BY c ASC")
        assert rows_to_list(res) == [[3], [4], [5]], res

        res = cursor.execute("SELECT c FROM test2 WHERE c >= 2 AND c <= 6 AND k = 'foo' ORDER BY c ASC")
        assert rows_to_list(res) == [[2], [3], [4], [5], [6]], res

        res = cursor.execute("SELECT c FROM test2 WHERE c > 2 AND c < 6 AND k = 'foo' ORDER BY c DESC")
        assert rows_to_list(res) == [[5], [4], [3]], res

        res = cursor.execute("SELECT c FROM test2 WHERE c >= 2 AND c <= 6 AND k = 'foo' ORDER BY c DESC")
        assert rows_to_list(res) == [[6], [5], [4], [3], [2]], res

    def unescaped_string_test(self):

        cursor = self.prepare()
        cursor.execute("""
            CREATE TABLE test (
                k text PRIMARY KEY,
                c text,
            )
        """)

        assert_invalid(cursor, "INSERT INTO test (k, c) VALUES ('foo', 'CQL is cassandra's best friend')", matching="Syntax error")

    def reversed_compact_multikey_test(self):
        """ Test for the bug from #4760 and #4759 """

        cursor = self.prepare()
        cursor.execute("""
            CREATE TABLE test (
                key text,
                c1 int,
                c2 int,
                value text,
                PRIMARY KEY(key, c1, c2)
                ) WITH COMPACT STORAGE
                  AND CLUSTERING ORDER BY(c1 DESC, c2 DESC);
        """)

        for i in range(0, 3):
            for j in range(0, 3):
                cursor.execute("INSERT INTO test(key, c1, c2, value) VALUES ('foo', %i, %i, 'bar');" % (i, j))

        # Equalities

        res = cursor.execute("SELECT c1, c2 FROM test WHERE key='foo' AND c1 = 1")
        assert rows_to_list(res) == [[1, 2], [1, 1], [1, 0]], res

        res = cursor.execute("SELECT c1, c2 FROM test WHERE key='foo' AND c1 = 1 ORDER BY c1 ASC, c2 ASC")
        assert rows_to_list(res) == [[1, 0], [1, 1], [1, 2]], res

        res = cursor.execute("SELECT c1, c2 FROM test WHERE key='foo' AND c1 = 1 ORDER BY c1 DESC, c2 DESC")
        assert rows_to_list(res) == [[1, 2], [1, 1], [1, 0]], res

        # GT

        res = cursor.execute("SELECT c1, c2 FROM test WHERE key='foo' AND c1 > 1")
        assert rows_to_list(res) == [[2, 2], [2, 1], [2, 0]], res

        res = cursor.execute("SELECT c1, c2 FROM test WHERE key='foo' AND c1 > 1 ORDER BY c1 ASC, c2 ASC")
        assert rows_to_list(res) == [[2, 0], [2, 1], [2, 2]], res

        res = cursor.execute("SELECT c1, c2 FROM test WHERE key='foo' AND c1 > 1 ORDER BY c1 DESC, c2 DESC")
        assert rows_to_list(res) == [[2, 2], [2, 1], [2, 0]], res

        res = cursor.execute("SELECT c1, c2 FROM test WHERE key='foo' AND c1 >= 1")
        assert rows_to_list(res) == [[2, 2], [2, 1], [2, 0], [1, 2], [1, 1], [1, 0]], res

        res = cursor.execute("SELECT c1, c2 FROM test WHERE key='foo' AND c1 >= 1 ORDER BY c1 ASC, c2 ASC")
        assert rows_to_list(res) == [[1, 0], [1, 1], [1, 2], [2, 0], [2, 1], [2, 2]], res

        res = cursor.execute("SELECT c1, c2 FROM test WHERE key='foo' AND c1 >= 1 ORDER BY c1 ASC")
        assert rows_to_list(res) == [[1, 0], [1, 1], [1, 2], [2, 0], [2, 1], [2, 2]], res

        res = cursor.execute("SELECT c1, c2 FROM test WHERE key='foo' AND c1 >= 1 ORDER BY c1 DESC, c2 DESC")
        assert rows_to_list(res) == [[2, 2], [2, 1], [2, 0], [1, 2], [1, 1], [1, 0]], res

        # LT

        res = cursor.execute("SELECT c1, c2 FROM test WHERE key='foo' AND c1 < 1")
        assert rows_to_list(res) == [[0, 2], [0, 1], [0, 0]], res

        res = cursor.execute("SELECT c1, c2 FROM test WHERE key='foo' AND c1 < 1 ORDER BY c1 ASC, c2 ASC")
        assert rows_to_list(res) == [[0, 0], [0, 1], [0, 2]], res

        res = cursor.execute("SELECT c1, c2 FROM test WHERE key='foo' AND c1 < 1 ORDER BY c1 DESC, c2 DESC")
        assert rows_to_list(res) == [[0, 2], [0, 1], [0, 0]], res

        res = cursor.execute("SELECT c1, c2 FROM test WHERE key='foo' AND c1 <= 1")
        assert rows_to_list(res) == [[1, 2], [1, 1], [1, 0], [0, 2], [0, 1], [0, 0]], res

        res = cursor.execute("SELECT c1, c2 FROM test WHERE key='foo' AND c1 <= 1 ORDER BY c1 ASC, c2 ASC")
        assert rows_to_list(res) == [[0, 0], [0, 1], [0, 2], [1, 0], [1, 1], [1, 2]], res

        res = cursor.execute("SELECT c1, c2 FROM test WHERE key='foo' AND c1 <= 1 ORDER BY c1 ASC")
        assert rows_to_list(res) == [[0, 0], [0, 1], [0, 2], [1, 0], [1, 1], [1, 2]], res

        res = cursor.execute("SELECT c1, c2 FROM test WHERE key='foo' AND c1 <= 1 ORDER BY c1 DESC, c2 DESC")
        assert rows_to_list(res) == [[1, 2], [1, 1], [1, 0], [0, 2], [0, 1], [0, 0]], res

    def collection_and_regular_test(self):

        cursor = self.prepare()

        cursor.execute("""
          CREATE TABLE test (
            k int PRIMARY KEY,
            l list<int>,
            c int
          )
        """)

        cursor.execute("INSERT INTO test(k, l, c) VALUES(3, [0, 1, 2], 4)")
        cursor.execute("UPDATE test SET l[0] = 1, c = 42 WHERE k = 3")
        res = cursor.execute("SELECT l, c FROM test WHERE k = 3")
        self.assertItemsEqual(rows_to_list(res), [[[1, 1, 2], 42]])

    def batch_and_list_test(self):
        cursor = self.prepare()

        cursor.execute("""
          CREATE TABLE test (
            k int PRIMARY KEY,
            l list<int>
          )
        """)

        cursor.execute("""
          BEGIN BATCH
            UPDATE test SET l = l + [ 1 ] WHERE k = 0;
            UPDATE test SET l = l + [ 2 ] WHERE k = 0;
            UPDATE test SET l = l + [ 3 ] WHERE k = 0;
          APPLY BATCH
        """)

        res = cursor.execute("SELECT l FROM test WHERE k = 0")
        self.assertItemsEqual(rows_to_list(res[0]), [[1, 2, 3]])

        cursor.execute("""
          BEGIN BATCH
            UPDATE test SET l = [ 1 ] + l WHERE k = 1;
            UPDATE test SET l = [ 2 ] + l WHERE k = 1;
            UPDATE test SET l = [ 3 ] + l WHERE k = 1;
          APPLY BATCH
        """)

        res = cursor.execute("SELECT l FROM test WHERE k = 1")
        self.assertItemsEqual(rows_to_list(res[0]), [[3, 2, 1]])

    def boolean_test(self):
        cursor = self.prepare()

        cursor.execute("""
          CREATE TABLE test (
            k boolean PRIMARY KEY,
            b boolean
          )
        """)

        cursor.execute("INSERT INTO test (k, b) VALUES (true, false)")
        res = cursor.execute("SELECT * FROM test WHERE k = true")
        assert rows_to_list(res) == [[True, False]], res

    def multiordering_test(self):
        cursor = self.prepare()
        cursor.execute("""
            CREATE TABLE test (
                k text,
                c1 int,
                c2 int,
                PRIMARY KEY (k, c1, c2)
            ) WITH CLUSTERING ORDER BY (c1 ASC, c2 DESC);
        """)

        for i in range(0, 2):
            for j in range(0, 2):
                cursor.execute("INSERT INTO test(k, c1, c2) VALUES ('foo', %i, %i)" % (i, j))

        res = cursor.execute("SELECT c1, c2 FROM test WHERE k = 'foo'")
        assert rows_to_list(res) == [[0, 1], [0, 0], [1, 1], [1, 0]], res

        res = cursor.execute("SELECT c1, c2 FROM test WHERE k = 'foo' ORDER BY c1 ASC, c2 DESC")
        assert rows_to_list(res) == [[0, 1], [0, 0], [1, 1], [1, 0]], res

        res = cursor.execute("SELECT c1, c2 FROM test WHERE k = 'foo' ORDER BY c1 DESC, c2 ASC")
        assert rows_to_list(res) == [[1, 0], [1, 1], [0, 0], [0, 1]], res

        assert_invalid(cursor, "SELECT c1, c2 FROM test WHERE k = 'foo' ORDER BY c2 DESC")
        assert_invalid(cursor, "SELECT c1, c2 FROM test WHERE k = 'foo' ORDER BY c2 ASC")
        assert_invalid(cursor, "SELECT c1, c2 FROM test WHERE k = 'foo' ORDER BY c1 ASC, c2 ASC")

    def multiordering_validation_test(self):
        cursor = self.prepare()

        assert_invalid(cursor, "CREATE TABLE test (k int, c1 int, c2 int, PRIMARY KEY (k, c1, c2)) WITH CLUSTERING ORDER BY (c2 DESC)")
        assert_invalid(cursor, "CREATE TABLE test (k int, c1 int, c2 int, PRIMARY KEY (k, c1, c2)) WITH CLUSTERING ORDER BY (c2 ASC, c1 DESC)")
        assert_invalid(cursor, "CREATE TABLE test (k int, c1 int, c2 int, PRIMARY KEY (k, c1, c2)) WITH CLUSTERING ORDER BY (c1 DESC, c2 DESC, c3 DESC)")

        cursor.execute("CREATE TABLE test1 (k int, c1 int, c2 int, PRIMARY KEY (k, c1, c2)) WITH CLUSTERING ORDER BY (c1 DESC, c2 DESC)")
        cursor.execute("CREATE TABLE test2 (k int, c1 int, c2 int, PRIMARY KEY (k, c1, c2)) WITH CLUSTERING ORDER BY (c1 ASC, c2 DESC)")

    def bug_4882_test(self):
        cursor = self.prepare()

        cursor.execute("""
            CREATE TABLE test (
                k int,
                c1 int,
                c2 int,
                v int,
                PRIMARY KEY (k, c1, c2)
            ) WITH CLUSTERING ORDER BY (c1 ASC, c2 DESC);
        """)

        cursor.execute("INSERT INTO test (k, c1, c2, v) VALUES (0, 0, 0, 0);")
        cursor.execute("INSERT INTO test (k, c1, c2, v) VALUES (0, 1, 1, 1);")
        cursor.execute("INSERT INTO test (k, c1, c2, v) VALUES (0, 0, 2, 2);")
        cursor.execute("INSERT INTO test (k, c1, c2, v) VALUES (0, 1, 3, 3);")

        res = cursor.execute("select * from test where k = 0 limit 1;")
        assert rows_to_list(res) == [[0, 0, 2, 2]], res

    def multi_list_set_test(self):
        cursor = self.prepare()

        cursor.execute("""
            CREATE TABLE test (
                k int PRIMARY KEY,
                l1 list<int>,
                l2 list<int>
            )
        """)

        cursor.execute("INSERT INTO test (k, l1, l2) VALUES (0, [1, 2, 3], [4, 5, 6])")
        cursor.execute("UPDATE test SET l2[1] = 42, l1[1] = 24  WHERE k = 0")

        res = cursor.execute("SELECT l1, l2 FROM test WHERE k = 0")
        self.assertItemsEqual(rows_to_list(res), [[[1, 24, 3], [4, 42, 6]]])

    @freshCluster()
    def composite_index_collections_test(self):
        cursor = self.prepare(ordered=True)
        cursor.execute("""
            CREATE TABLE blogs (
                blog_id int,
                time1 int,
                time2 int,
                author text,
                content set<text>,
                PRIMARY KEY (blog_id, time1, time2)
            )
        """)

        cursor.execute("CREATE INDEX ON blogs(author)")

        req = "INSERT INTO blogs (blog_id, time1, time2, author, content) VALUES (%d, %d, %d, '%s', %s)"
        cursor.execute(req % (1, 0, 0, 'foo', "{ 'bar1', 'bar2' }"))
        cursor.execute(req % (1, 0, 1, 'foo', "{ 'bar2', 'bar3' }"))
        cursor.execute(req % (2, 1, 0, 'foo', "{ 'baz' }"))
        cursor.execute(req % (3, 0, 1, 'gux', "{ 'qux' }"))

        res = cursor.execute("SELECT blog_id, content FROM blogs WHERE author='foo'")
        assert rows_to_list(res) == [[1, set(['bar1', 'bar2'])], [1, set(['bar2', 'bar3'])], [2, set(['baz'])]], res

    @freshCluster()
    def truncate_clean_cache_test(self):
        cursor = self.prepare(ordered=True, use_cache=True)

        cursor.execute("""
            CREATE TABLE test (
                k int PRIMARY KEY,
                v1 int,
                v2 int,
            ) WITH CACHING = ALL;
        """)

        for i in range(0, 3):
            cursor.execute("INSERT INTO test(k, v1, v2) VALUES (%d, %d, %d)" % (i, i, i*2))

        res = cursor.execute("SELECT v1, v2 FROM test WHERE k IN (0, 1, 2)")
        assert rows_to_list(res) == [[0, 0], [1, 2], [2, 4]], res

        cursor.execute("TRUNCATE test")

        res = cursor.execute("SELECT v1, v2 FROM test WHERE k IN (0, 1, 2)")
        assert rows_to_list(res) == [], res

    def allow_filtering_test(self):
        cursor = self.prepare()

        cursor.execute("""
            CREATE TABLE test (
                k int,
                c int,
                v int,
                PRIMARY KEY (k, c)
            )
        """)

        for i in range(0, 3):
            for j in range(0, 3):
                cursor.execute("INSERT INTO test(k, c, v) VALUES(%d, %d, %d)" % (i, j, j))

        # Don't require filtering, always allowed
        queries = [ "SELECT * FROM test WHERE k = 1",
                    "SELECT * FROM test WHERE k = 1 AND c > 2",
                    "SELECT * FROM test WHERE k = 1 AND c = 2" ]
        for q in queries:
            cursor.execute(q)
            cursor.execute(q + " ALLOW FILTERING")

        # Require filtering, allowed only with ALLOW FILTERING
        queries = [ "SELECT * FROM test WHERE c = 2",
                    "SELECT * FROM test WHERE c > 2 AND c <= 4" ]
        for q in queries:
            assert_invalid(cursor, q)
            cursor.execute(q + " ALLOW FILTERING")

        cursor.execute("""
            CREATE TABLE indexed (
                k int PRIMARY KEY,
                a int,
                b int,
            )
        """)

        cursor.execute("CREATE INDEX ON indexed(a)")

        for i in range(0, 5):
            cursor.execute("INSERT INTO indexed(k, a, b) VALUES(%d, %d, %d)" % (i, i * 10, i * 100))

        # Don't require filtering, always allowed
        queries = [ "SELECT * FROM indexed WHERE k = 1",
                    "SELECT * FROM indexed WHERE a = 20" ]
        for q in queries:
            cursor.execute(q)
            cursor.execute(q + " ALLOW FILTERING")

        # Require filtering, allowed only with ALLOW FILTERING
        queries = [ "SELECT * FROM indexed WHERE a = 20 AND b = 200" ]
        for q in queries:
            assert_invalid(cursor, q)
            cursor.execute(q + " ALLOW FILTERING")

    def range_with_deletes_test(self):
        cursor = self.prepare()

        cursor.execute("""
            CREATE TABLE test (
                k int PRIMARY KEY,
                v int,
            )
        """)

        nb_keys = 30
        nb_deletes = 5

        for i in range(0, nb_keys):
            cursor.execute("INSERT INTO test(k, v) VALUES (%d, %d)" % (i, i))

        for i in random.sample(xrange(nb_keys), nb_deletes):
            cursor.execute("DELETE FROM test WHERE k = %d" % i)

        res = cursor.execute("SELECT * FROM test LIMIT %d" % (nb_keys/2))
        assert len(res) == nb_keys/2, "Expected %d but got %d" % (nb_keys/2, len(res))

    def alter_with_collections_test(self):
        """ Test you can add columns in a table with collections (#4982 bug) """
        cursor = self.prepare()

        cursor.execute("CREATE TABLE collections (key int PRIMARY KEY, aset set<text>)")
        cursor.execute("ALTER TABLE collections ADD c text")
        cursor.execute("ALTER TABLE collections ADD alist list<text>")

    def collection_compact_test(self):
        cursor = self.prepare()

        assert_invalid(cursor, """
            CREATE TABLE test (
                user ascii PRIMARY KEY,
                mails list<text>
            ) WITH COMPACT STORAGE;
        """)

    def collection_function_test(self):
        cursor = self.prepare()

        cursor.execute("""
            CREATE TABLE test (
                k int PRIMARY KEY,
                l set<int>
            )
        """)

        assert_invalid(cursor, "SELECT ttl(l) FROM test WHERE k = 0")
        assert_invalid(cursor, "SELECT writetime(l) FROM test WHERE k = 0")

    def collection_counter_test(self):
        cursor = self.prepare()

        assert_invalid(cursor, """
            CREATE TABLE test (
                k int PRIMARY KEY,
                l list<counter>
            )
        """)

        assert_invalid(cursor, """
            CREATE TABLE test (
                k int PRIMARY KEY,
                s set<counter>
            )
        """)

        assert_invalid(cursor, """
            CREATE TABLE test (
                k int PRIMARY KEY,
                m map<text, counter>
            )
        """)

    def composite_partition_key_validation_test(self):
        """ Test for bug from #5122 """
        cursor = self.prepare()

        cursor.execute("CREATE TABLE foo (a int, b text, c uuid, PRIMARY KEY ((a, b)));")

        cursor.execute("INSERT INTO foo (a, b , c ) VALUES (  1 , 'aze', 4d481800-4c5f-11e1-82e0-3f484de45426)")
        cursor.execute("INSERT INTO foo (a, b , c ) VALUES (  1 , 'ert', 693f5800-8acb-11e3-82e0-3f484de45426)")
        cursor.execute("INSERT INTO foo (a, b , c ) VALUES (  1 , 'opl', d4815800-2d8d-11e0-82e0-3f484de45426)")

        res = cursor.execute("SELECT * FROM foo")
        assert len(res) == 3, res

        assert_invalid(cursor, "SELECT * FROM foo WHERE a=1")

    @require('https://issues.apache.org/jira/browse/CASSANDRA-4762')
    def multi_in_test(self):
        self.__multi_in(False)

    @require('https://issues.apache.org/jira/browse/CASSANDRA-4762')
    def multi_in_compact_test(self):
        self.__multi_in(True)

    def __multi_in(self, compact):
        cursor = self.prepare()

        data = [
            ( 'test', '06029', 'CT',  9, 'Ellington'     ),
            ( 'test', '06031', 'CT',  9, 'Falls Village' ),
            ( 'test', '06902', 'CT',  9, 'Stamford'      ),
            ( 'test', '06927', 'CT',  9, 'Stamford'      ),
            ( 'test', '10015', 'NY', 36, 'New York'      ),
            ( 'test', '07182', 'NJ', 34, 'Newark'        ),
            ( 'test', '73301', 'TX', 48, 'Austin'        ),
            ( 'test', '94102', 'CA', 06, 'San Francisco' ),

            ( 'test2', '06029', 'CT',  9, 'Ellington'     ),
            ( 'test2', '06031', 'CT',  9, 'Falls Village' ),
            ( 'test2', '06902', 'CT',  9, 'Stamford'      ),
            ( 'test2', '06927', 'CT',  9, 'Stamford'      ),
            ( 'test2', '10015', 'NY', 36, 'New York'      ),
            ( 'test2', '07182', 'NJ', 34, 'Newark'        ),
            ( 'test2', '73301', 'TX', 48, 'Austin'        ),
            ( 'test2', '94102', 'CA', 06, 'San Francisco' ),
        ]

        create = """
            CREATE TABLE zipcodes (
                group text,
                zipcode text,
                state text,
                fips_regions int,
                city text,
                PRIMARY KEY(group,zipcode,state,fips_regions)
            )"""

        if compact:
            create = create + " WITH COMPACT STORAGE"

        cursor.execute(create)

        for d in data:
            cursor.execute("INSERT INTO zipcodes (group, zipcode, state, fips_regions, city) VALUES ('%s', '%s', '%s', %i, '%s')" % d)

        res = cursor.execute("select zipcode from zipcodes")
        assert len(res) == 16, res

        res = cursor.execute("select zipcode from zipcodes where group='test'")
        assert len(res) == 8, res

        assert_invalid(cursor, "select zipcode from zipcodes where zipcode='06902'")

        res = cursor.execute("select zipcode from zipcodes where zipcode='06902' ALLOW FILTERING")
        assert len(res) == 2, res

        res = cursor.execute("select zipcode from zipcodes where group='test' and zipcode='06902'")
        assert len(res) == 1, res

        res = cursor.execute("select zipcode from zipcodes where group='test' and zipcode IN ('06902','73301','94102')")
        assert len(res) == 3, res

        res = cursor.execute("select zipcode from zipcodes where group='test' AND zipcode IN ('06902','73301','94102') and state IN ('CT','CA')")
        assert len(res) == 2, res

        res = cursor.execute("select zipcode from zipcodes where group='test' AND zipcode IN ('06902','73301','94102') and state IN ('CT','CA') and fips_regions = 9")
        assert len(res) == 1, res

        res = cursor.execute("select zipcode from zipcodes where group='test' AND zipcode IN ('06902','73301','94102') and state IN ('CT','CA') ORDER BY zipcode DESC")
        assert len(res) == 2, res

        res = cursor.execute("select zipcode from zipcodes where group='test' AND zipcode IN ('06902','73301','94102') and state IN ('CT','CA') and fips_regions > 0")
        assert len(res) == 2, res

        res = cursor.execute("select zipcode from zipcodes where group='test' AND zipcode IN ('06902','73301','94102') and state IN ('CT','CA') and fips_regions < 0")
        assert len(res) == 0, res

    @require('https://issues.apache.org/jira/browse/CASSANDRA-4762')
    def multi_in_compact_non_composite_test(self):
        cursor = self.prepare()

        cursor.execute("""
            CREATE TABLE test (
                key int,
                c int,
                v int,
                PRIMARY KEY (key, c)
            ) WITH COMPACT STORAGE
        """)

        cursor.execute("INSERT INTO test (key, c, v) VALUES (0, 0, 0)")
        cursor.execute("INSERT INTO test (key, c, v) VALUES (0, 1, 1)")
        cursor.execute("INSERT INTO test (key, c, v) VALUES (0, 2, 2)")

        res = cursor.execute("SELECT * FROM test WHERE key=0 AND c IN (0, 2)")
        assert rows_to_list(res) == [[0, 0, 0], [0, 2, 2]], res

    @since('1.2.1')
    def timeuuid_test(self):
        cursor = self.prepare()

        cursor.execute("""
            CREATE TABLE test (
                k int,
                t timeuuid,
                PRIMARY KEY (k, t)
            )
        """)

        assert_invalid(cursor, "INSERT INTO test (k, t) VALUES (0, 2012-11-07 18:18:22-0800)", matching="Syntax error")

        for i in range(4):
            cursor.execute("INSERT INTO test (k, t) VALUES (0, now())")
            time.sleep(1)

        res = cursor.execute("SELECT * FROM test")
        assert len(res) == 4, res
        dates = [ d[1] for d in res ]

        res = cursor.execute("SELECT * FROM test WHERE k = 0 AND t >= %s" % dates[0])
        assert len(res) == 4, res

        res = cursor.execute("SELECT * FROM test WHERE k = 0 AND t < %s" % dates[0])
        assert len(res) == 0, res

        res = cursor.execute("SELECT * FROM test WHERE k = 0 AND t > %s AND t <= %s" % (dates[0], dates[2]))
        assert len(res) == 2, res

        res = cursor.execute("SELECT * FROM test WHERE k = 0 AND t = %s" % dates[0])
        assert len(res) == 1, res

        assert_invalid(cursor, "SELECT dateOf(k) FROM test WHERE k = 0 AND t = %s" % dates[0])

        cursor.execute("SELECT dateOf(t), unixTimestampOf(t) FROM test WHERE k = 0 AND t = %s" % dates[0])
        cursor.execute("SELECT t FROM test WHERE k = 0 AND t > maxTimeuuid(1234567) AND t < minTimeuuid('2012-11-07 18:18:22-0800')")
        # not sure what to check exactly so just checking the query returns

    def float_with_exponent_test(self):
        cursor = self.prepare()

        cursor.execute("""
            CREATE TABLE test (
                k int PRIMARY KEY,
                d double,
                f float
            )
        """)

        cursor.execute("INSERT INTO test(k, d, f) VALUES (0, 3E+10, 3.4E3)")
        cursor.execute("INSERT INTO test(k, d, f) VALUES (1, 3.E10, -23.44E-3)")
        cursor.execute("INSERT INTO test(k, d, f) VALUES (2, 3, -2)")

    def compact_metadata_test(self):
        """ Test regression from #5189 """
        cursor = self.prepare()

        cursor.execute("""
            CREATE TABLE bar (
                id int primary key,
                i int
            ) WITH COMPACT STORAGE;
        """)

        cursor.execute("INSERT INTO bar (id, i) VALUES (1, 2);")
        res = cursor.execute("SELECT * FROM bar")
        assert rows_to_list(res) == [[1, 2]], res

    @since('2.0')
    def clustering_indexing_test(self):
        cursor = self.prepare()

        cursor.execute("""
            CREATE TABLE posts (
                id1 int,
                id2 int,
                author text,
                time bigint,
                content text,
                PRIMARY KEY ((id1, id2), author, time)
            )
        """)

        cursor.execute("CREATE INDEX ON posts(time)")
        cursor.execute("CREATE INDEX ON posts(id2)")

        cursor.execute("INSERT INTO posts(id1, id2, author, time, content) VALUES(0, 0, 'bob', 0, 'A')")
        cursor.execute("INSERT INTO posts(id1, id2, author, time, content) VALUES(0, 0, 'bob', 1, 'B')")
        cursor.execute("INSERT INTO posts(id1, id2, author, time, content) VALUES(0, 1, 'bob', 2, 'C')")
        cursor.execute("INSERT INTO posts(id1, id2, author, time, content) VALUES(0, 0, 'tom', 0, 'D')")
        cursor.execute("INSERT INTO posts(id1, id2, author, time, content) VALUES(0, 1, 'tom', 1, 'E')")

        res = cursor.execute("SELECT content FROM posts WHERE time = 1")
        assert rows_to_list(res) == [ ['B'], ['E'] ], res

        res = cursor.execute("SELECT content FROM posts WHERE id2 = 1")
        assert rows_to_list(res) == [ ['C'], ['E'] ], res

        res = cursor.execute("SELECT content FROM posts WHERE id1 = 0 AND id2 = 0 AND author = 'bob' AND time = 0")
        assert rows_to_list(res) == [ ['A'] ], res

    @since('2.0')
    def edge_2i_on_complex_pk_test(self):
        cursor = self.prepare()

        cursor.execute("""
            CREATE TABLE indexed (
                pk0 int,
                pk1 int,
                ck0 int,
                ck1 int,
                ck2 int,
                value int,
                PRIMARY KEY ((pk0, pk1), ck0, ck1, ck2)
            )
        """)

        cursor.execute("CREATE INDEX ON indexed(pk0)")
        cursor.execute("CREATE INDEX ON indexed(ck0)")
        cursor.execute("CREATE INDEX ON indexed(ck1)")
        cursor.execute("CREATE INDEX ON indexed(ck2)")

        cursor.execute("INSERT INTO indexed (pk0, pk1, ck0, ck1, ck2, value) VALUES (0, 1, 2, 3, 4, 5)")
        cursor.execute("INSERT INTO indexed (pk0, pk1, ck0, ck1, ck2, value) VALUES (1, 2, 3, 4, 5, 0)")
        cursor.execute("INSERT INTO indexed (pk0, pk1, ck0, ck1, ck2, value) VALUES (2, 3, 4, 5, 0, 1)")
        cursor.execute("INSERT INTO indexed (pk0, pk1, ck0, ck1, ck2, value) VALUES (3, 4, 5, 0, 1, 2)")
        cursor.execute("INSERT INTO indexed (pk0, pk1, ck0, ck1, ck2, value) VALUES (4, 5, 0, 1, 2, 3)")
        cursor.execute("INSERT INTO indexed (pk0, pk1, ck0, ck1, ck2, value) VALUES (5, 0, 1, 2, 3, 4)")

        res = cursor.execute("SELECT value FROM indexed WHERE pk0 = 2")
        self.assertEqual([[1]], rows_to_list(res))

        res = cursor.execute("SELECT value FROM indexed WHERE ck0 = 0")
        self.assertEqual([[3]], rows_to_list(res))

        res = cursor.execute("SELECT value FROM indexed WHERE pk0 = 3 AND pk1 = 4 AND ck1 = 0")
        self.assertEqual([[2]], rows_to_list(res))

        res = cursor.execute("SELECT value FROM indexed WHERE pk0 = 5 AND pk1 = 0 AND ck0 = 1 AND ck2 = 3 ALLOW FILTERING")
        self.assertEqual([[4]], rows_to_list(res))

    def bug_5240_test(self):
        cursor = self.prepare()

        cursor.execute("""
            CREATE TABLE test(
                interval text,
                seq int,
                id int,
                severity int,
                PRIMARY KEY ((interval, seq), id)
            ) WITH CLUSTERING ORDER BY (id DESC);
        """)

        cursor.execute("CREATE INDEX ON test(severity);")

        cursor.execute("insert into test(interval, seq, id , severity) values('t',1, 1, 1);")
        cursor.execute("insert into test(interval, seq, id , severity) values('t',1, 2, 1);")
        cursor.execute("insert into test(interval, seq, id , severity) values('t',1, 3, 2);")
        cursor.execute("insert into test(interval, seq, id , severity) values('t',1, 4, 3);")
        cursor.execute("insert into test(interval, seq, id , severity) values('t',2, 1, 3);")
        cursor.execute("insert into test(interval, seq, id , severity) values('t',2, 2, 3);")
        cursor.execute("insert into test(interval, seq, id , severity) values('t',2, 3, 1);")
        cursor.execute("insert into test(interval, seq, id , severity) values('t',2, 4, 2);")

        res = cursor.execute("select * from test where severity = 3 and interval = 't' and seq =1;")
        assert rows_to_list(res) == [['t', 1, 4, 3]], res

    def ticket_5230_test(self):
        cursor = self.prepare()

        cursor.execute("""
            CREATE TABLE foo (
                key text,
                c text,
                v text,
                PRIMARY KEY (key, c)
            )
        """)

        cursor.execute("INSERT INTO foo(key, c, v) VALUES ('foo', '1', '1')")
        cursor.execute("INSERT INTO foo(key, c, v) VALUES ('foo', '2', '2')")
        cursor.execute("INSERT INTO foo(key, c, v) VALUES ('foo', '3', '3')")

        res = cursor.execute("SELECT c FROM foo WHERE key = 'foo' AND c IN ('1', '2');")
        assert rows_to_list(res) == [['1'], ['2']], res

    def conversion_functions_test(self):
        cursor = self.prepare()

        cursor.execute("""
            CREATE TABLE test (
                k int PRIMARY KEY,
                i varint,
                b blob
            )
        """)

        cursor.execute("INSERT INTO test(k, i, b) VALUES (0, blobAsVarint(bigintAsBlob(3)), textAsBlob('foobar'))")
        res = cursor.execute("SELECT i, blobAsText(b) FROM test WHERE k = 0")
        assert rows_to_list(res) == [[3, 'foobar']], res

    def alter_bug_test(self):
        """ Test for bug of 5232 """
        cursor = self.prepare()

        cursor.execute("CREATE TABLE t1 (id int PRIMARY KEY, t text);")

        cursor.execute("UPDATE t1 SET t = '111' WHERE id = 1;")
        cursor.execute("ALTER TABLE t1 ADD l list<text>;")

        time.sleep(.5)

        res = cursor.execute("SELECT * FROM t1;")
        assert rows_to_list(res) == [[1, None, '111']], res

        cursor.execute("ALTER TABLE t1 ADD m map<int, text>;")
        time.sleep(.5)
        res = cursor.execute("SELECT * FROM t1;")
        assert rows_to_list(res) == [[1, None, None, '111']], res

    def bug_5376(self):
        cursor = self.prepare()

        cursor.execute("""
            CREATE TABLE test (
                key text,
                c bigint,
                v text,
                x set<text>,
                PRIMARY KEY (key, c)
            );
        """)

        assert_invalid(cursor, "select * from test where key = 'foo' and c in (1,3,4);")

    def function_and_reverse_type_test(self):
        """ Test for #5386 """

        cursor = self.prepare()
        cursor.execute("""
            CREATE TABLE test (
                k int,
                c timeuuid,
                v int,
                PRIMARY KEY (k, c)
            ) WITH CLUSTERING ORDER BY (c DESC)
        """)

        cursor.execute("INSERT INTO test (k, c, v) VALUES (0, now(), 0);")

    def bug_5404(self):
        cursor = self.prepare()

        cursor.execute("CREATE TABLE test (key text PRIMARY KEY)")
        # We just want to make sure this doesn't NPE server side
        assert_invalid(cursor, "select * from test where token(key) > token(int(3030343330393233)) limit 1;")

    def empty_blob_test(self):
        cursor = self.prepare()

        cursor.execute("CREATE TABLE test (k int PRIMARY KEY, b blob)")
        cursor.execute("INSERT INTO test (k, b) VALUES (0, 0x)");
        res = cursor.execute("SELECT * FROM test");
        assert rows_to_list(res) == [[ 0, '' ]], res

    @since('2.0')
    def rename_test(self):
        cursor = self.prepare()

        # The goal is to test renaming from an old cli value
        cli = self.cluster.nodelist()[0].cli()
        cli.do("use ks")
        cli.do("create column family test with comparator='CompositeType(Int32Type, Int32Type, Int32Type)' "
                + "and key_validation_class=UTF8Type and default_validation_class=UTF8Type");
        cli.do("set test['foo']['4:3:2'] = 'bar'")
        assert not cli.has_errors(), cli.errors()

        time.sleep(1)

        cursor.execute("ALTER TABLE test RENAME column1 TO foo1 AND column2 TO foo2 AND column3 TO foo3")
        assert_one(cursor, "SELECT foo1, foo2, foo3 FROM test", [4, 3, 2])

    def clustering_order_and_functions_test(self):
        cursor = self.prepare()

        cursor.execute("""
            CREATE TABLE test (
                k int,
                t timeuuid,
                PRIMARY KEY (k, t)
            ) WITH CLUSTERING ORDER BY (t DESC)
        """)

        for i in range(0, 5):
            cursor.execute("INSERT INTO test (k, t) VALUES (%d, now())" % i)

        cursor.execute("SELECT dateOf(t) FROM test");

    @since('2.0')
    def conditional_update_test(self):
        cursor = self.prepare()

        cursor.execute("""
            CREATE TABLE test (
                k int PRIMARY KEY,
                v1 int,
                v2 text,
                v3 int
            )
        """)

        # Shouldn't apply
        assert_one(cursor, "UPDATE test SET v1 = 3, v2 = 'bar' WHERE k = 0 IF v1 = 4", [ False ])

        # Should apply
        assert_one(cursor, "INSERT INTO test (k, v1, v2) VALUES (0, 2, 'foo') IF NOT EXISTS", [ True ])

        # Shouldn't apply
        assert_one(cursor, "INSERT INTO test (k, v1, v2) VALUES (0, 5, 'bar') IF NOT EXISTS", [ False, 0, 2, 'foo', None ])
        assert_one(cursor, "SELECT * FROM test", [ 0, 2, 'foo', None ])

        # Should not apply
        assert_one(cursor, "UPDATE test SET v1 = 3, v2 = 'bar' WHERE k = 0 IF v1 = 4", [ False, 2 ])
        assert_one(cursor, "SELECT * FROM test", [ 0, 2, 'foo', None ])

        # Should apply (note: we want v2 before v1 in the statement order to exercise #5786)
        assert_one(cursor, "UPDATE test SET v2 = 'bar', v1 = 3 WHERE k = 0 IF v1 = 2", [ True ])
        assert_one(cursor, "SELECT * FROM test", [ 0, 3, 'bar', None ])

        # Shouldn't apply, only one condition is ok
        assert_one(cursor, "UPDATE test SET v1 = 5, v2 = 'foobar' WHERE k = 0 IF v1 = 3 AND v2 = 'foo'", [ False, 3, 'bar' ])
        assert_one(cursor, "SELECT * FROM test", [ 0, 3, 'bar', None ])

        # Should apply
        assert_one(cursor, "UPDATE test SET v1 = 5, v2 = 'foobar' WHERE k = 0 IF v1 = 3 AND v2 = 'bar'", [ True ])
        assert_one(cursor, "SELECT * FROM test", [ 0, 5, 'foobar', None ])

        # Shouldn't apply
        assert_one(cursor, "DELETE v2 FROM test WHERE k = 0 IF v1 = 3", [ False, 5 ])
        assert_one(cursor, "SELECT * FROM test", [ 0, 5, 'foobar', None ])

        # Shouldn't apply
        assert_one(cursor, "DELETE v2 FROM test WHERE k = 0 IF v1 = null", [ False, 5 ])
        assert_one(cursor, "SELECT * FROM test", [ 0, 5, 'foobar', None ])

        # Should apply
        assert_one(cursor, "DELETE v2 FROM test WHERE k = 0 IF v1 = 5", [ True ])
        assert_one(cursor, "SELECT * FROM test", [ 0, 5, None, None ])

        # Shouln't apply
        assert_one(cursor, "DELETE v1 FROM test WHERE k = 0 IF v3 = 4", [ False, None ])

        # Should apply
        assert_one(cursor, "DELETE v1 FROM test WHERE k = 0 IF v3 = null", [ True ])
        assert_one(cursor, "SELECT * FROM test", [ 0, None, None, None ])

        # Should apply
        assert_one(cursor, "DELETE FROM test WHERE k = 0 IF v1 = null", [ True ])
        assert_none(cursor, "SELECT * FROM test")

        if self.cluster.version() > "1.2":
            # Should apply
            assert_one(cursor, "DELETE FROM test WHERE k = 0 IF v1 IN (null)", [ True ])

    @since('2.1')
    def non_eq_conditional_update_test(self):
        cursor = self.prepare()

        cursor.execute("""
            CREATE TABLE test (
                k int PRIMARY KEY,
                v1 int,
                v2 text,
                v3 int
            )
        """)

        # non-EQ conditions
        cursor.execute("INSERT INTO test (k, v1, v2) VALUES (0, 2, 'foo')")
        assert_one(cursor, "UPDATE test SET v2 = 'bar' WHERE k = 0 IF v1 < 3", [ True ])
        assert_one(cursor, "UPDATE test SET v2 = 'bar' WHERE k = 0 IF v1 <= 3", [ True ])
        assert_one(cursor, "UPDATE test SET v2 = 'bar' WHERE k = 0 IF v1 > 1", [ True ])
        assert_one(cursor, "UPDATE test SET v2 = 'bar' WHERE k = 0 IF v1 >= 1", [ True ])
        assert_one(cursor, "UPDATE test SET v2 = 'bar' WHERE k = 0 IF v1 != 1", [ True ])
        assert_one(cursor, "UPDATE test SET v2 = 'bar' WHERE k = 0 IF v1 != 2", [ False, 2 ])
        assert_one(cursor, "UPDATE test SET v2 = 'bar' WHERE k = 0 IF v1 IN (0, 1, 2)", [ True ])
        assert_one(cursor, "UPDATE test SET v2 = 'bar' WHERE k = 0 IF v1 IN (142, 276)", [ False, 2 ])
        assert_one(cursor, "UPDATE test SET v2 = 'bar' WHERE k = 0 IF v1 IN ()", [ False, 2 ])

    @since('2.0.7')
    def conditional_delete_test(self):
        cursor = self.prepare()

        cursor.execute("""
            CREATE TABLE test (
                k int PRIMARY KEY,
                v1 int,
            )
        """)

        assert_one(cursor, "DELETE FROM test WHERE k=1 IF EXISTS", [False])

        cursor.execute("INSERT INTO test (k, v1) VALUES (1, 2)")
        assert_one(cursor, "DELETE FROM test WHERE k=1 IF EXISTS", [True])
        assert_none(cursor, "SELECT * FROM test WHERE k=1")
        assert_one(cursor, "DELETE FROM test WHERE k=1 IF EXISTS", [False])

        cursor.execute("UPDATE test USING TTL 1 SET v1=2 WHERE k=1")
        time.sleep(1.5)
        assert_one(cursor, "DELETE FROM test WHERE k=1 IF EXISTS", [False])
        assert_none(cursor, "SELECT * FROM test WHERE k=1")

        cursor.execute("INSERT INTO test (k, v1) VALUES (2, 2) USING TTL 1")
        time.sleep(1.5)
        assert_one(cursor, "DELETE FROM test WHERE k=2 IF EXISTS", [False])
        assert_none(cursor, "SELECT * FROM test WHERE k=2")

        cursor.execute("INSERT INTO test (k, v1) VALUES (3, 2)")
        assert_one(cursor, "DELETE v1 FROM test WHERE k=3 IF EXISTS", [True])
        assert_one(cursor, "SELECT * FROM test WHERE k=3", [3, None])
        assert_one(cursor, "DELETE v1 FROM test WHERE k=3 IF EXISTS", [True])
        assert_one(cursor, "DELETE FROM test WHERE k=3 IF EXISTS", [True])

        # static columns
        cursor.execute("""
            CREATE TABLE test2 (
                k text,
                s text static,
                i int,
                v text,
                PRIMARY KEY (k, i)
            )""")

        cursor.execute("INSERT INTO test2 (k, s, i, v) VALUES ('k', 's', 0, 'v')")
        assert_one(cursor, "DELETE v FROM test2 WHERE k='k' AND i=0 IF EXISTS", [True])
        assert_one(cursor, "DELETE FROM test2 WHERE k='k' AND i=0 IF EXISTS", [True])
        assert_one(cursor, "DELETE v FROM test2 WHERE k='k' AND i=0 IF EXISTS", [False])
        assert_one(cursor, "DELETE FROM test2 WHERE k='k' AND i=0 IF EXISTS", [False])

    @freshCluster()
    def range_key_ordered_test(self):
        cursor = self.prepare(ordered=True)

        cursor.execute("CREATE TABLE test ( k int PRIMARY KEY)")

        cursor.execute("INSERT INTO test(k) VALUES (-1)")
        cursor.execute("INSERT INTO test(k) VALUES ( 0)")
        cursor.execute("INSERT INTO test(k) VALUES ( 1)")

        assert_all(cursor, "SELECT * FROM test", [[0], [1], [-1]])
        assert_invalid(cursor, "SELECT * FROM test WHERE k >= -1 AND k < 1;")

    @since('2.0')
    def select_with_alias_test(self):
        cursor = self.prepare()
        cursor.execute('CREATE TABLE users (id int PRIMARY KEY, name text)')

        for id in range(0, 5):
            cursor.execute("INSERT INTO users (id, name) VALUES (%d, 'name%d') USING TTL 10 AND TIMESTAMP 0" % (id, id))

        # test aliasing count(*)
        res = cursor.execute('SELECT count(*) AS user_count FROM users')
        self.assertEqual('user_count', res[0]._fields[0])
        self.assertEqual(5, res[0].user_count)

        # test aliasing regular value
        res = cursor.execute('SELECT name AS user_name FROM users WHERE id = 0')
        self.assertEqual('user_name', res[0]._fields[0])
        self.assertEqual('name0', res[0].user_name)

        # test aliasing writetime
        res = cursor.execute('SELECT writeTime(name) AS name_writetime FROM users WHERE id = 0')
        self.assertEqual('name_writetime', res[0]._fields[0])
        self.assertEqual(0, res[0].name_writetime)

        # test aliasing ttl
        res = cursor.execute('SELECT ttl(name) AS name_ttl FROM users WHERE id = 0')
        self.assertEqual('name_ttl', res[0]._fields[0])
        assert res[0].name_ttl in (9, 10)

        # test aliasing a regular function
        res = cursor.execute('SELECT intAsBlob(id) AS id_blob FROM users WHERE id = 0')
        self.assertEqual('id_blob', res[0]._fields[0])
        self.assertEqual('\x00\x00\x00\x00', res[0].id_blob)

        # test that select throws a meaningful exception for aliases in where clause
        assert_invalid(cursor, 'SELECT id AS user_id, name AS user_name FROM users WHERE user_id = 0', matching="Aliases aren't allowed in the where clause")

        # test that select throws a meaningful exception for aliases in order by clause
        assert_invalid(cursor, 'SELECT id AS user_id, name AS user_name FROM users WHERE id IN (0) ORDER BY user_name', matching="Aliases are not allowed in order by clause")

    def nonpure_function_collection_test(self):
        """ Test for bug #5795 """

        cursor = self.prepare()
        cursor.execute("CREATE TABLE test (k int PRIMARY KEY, v list<timeuuid>)")

        # we just want to make sure this doesn't throw
        cursor.execute("INSERT INTO test(k, v) VALUES (0, [now()])")

    def empty_in_test(self):
        cursor = self.prepare()
        cursor.execute("CREATE TABLE test (k1 int, k2 int, v int, PRIMARY KEY (k1, k2))")

        def fill(table):
            for i in range(0, 2):
                for j in range(0, 2):
                    cursor.execute("INSERT INTO %s (k1, k2, v) VALUES (%d, %d, %d)" % (table, i, j, i+j))

        def assert_nothing_changed(table):
            res = cursor.execute("SELECT * FROM %s" % table) # make sure nothing got removed
            self.assertEqual([[0,0,0], [0,1,1], [1,0,1], [1,1,2]], rows_to_list(sorted(res)))

        # Inserts a few rows to make sure we don't actually query something
        fill("test")

        # Test empty IN () in SELECT
        assert_none(cursor, "SELECT v FROM test WHERE k1 IN ()")
        assert_none(cursor, "SELECT v FROM test WHERE k1 = 0 AND k2 IN ()")

        # Test empty IN () in DELETE
        cursor.execute("DELETE FROM test WHERE k1 IN ()");
        assert_nothing_changed("test")

        # Test empty IN () in UPDATE
        cursor.execute("UPDATE test SET v = 3 WHERE k1 IN () AND k2 = 2")
        assert_nothing_changed("test")

        # Same test, but for compact
        cursor.execute("CREATE TABLE test_compact (k1 int, k2 int, v int, PRIMARY KEY (k1, k2)) WITH COMPACT STORAGE")

        fill("test_compact")

        assert_none(cursor, "SELECT v FROM test_compact WHERE k1 IN ()")
        assert_none(cursor, "SELECT v FROM test_compact WHERE k1 = 0 AND k2 IN ()")

        # Test empty IN () in DELETE
        cursor.execute("DELETE FROM test_compact WHERE k1 IN ()");
        assert_nothing_changed("test_compact")

        # Test empty IN () in UPDATE
        cursor.execute("UPDATE test_compact SET v = 3 WHERE k1 IN () AND k2 = 2")
        assert_nothing_changed("test_compact")


    def collection_flush_test(self):
        """ Test for 5805 bug """
        cursor = self.prepare()

        cursor.execute("CREATE TABLE test (k int PRIMARY KEY, s set<int>)")

        cursor.execute("INSERT INTO test(k, s) VALUES (1, {1})");
        self.cluster.flush()
        cursor.execute("INSERT INTO test(k, s) VALUES (1, {2})");
        self.cluster.flush()

        assert_one(cursor, "SELECT * FROM test", [ 1, set([2]) ])

    @since('2.0.1')
    def select_distinct_test(self):
        cursor = self.prepare()

        # Test a regular (CQL3) table.
        cursor.execute('CREATE TABLE regular (pk0 int, pk1 int, ck0 int, val int, PRIMARY KEY((pk0, pk1), ck0))')

        for i in xrange(0, 3):
            cursor.execute('INSERT INTO regular (pk0, pk1, ck0, val) VALUES (%d, %d, 0, 0)' % (i, i))
            cursor.execute('INSERT INTO regular (pk0, pk1, ck0, val) VALUES (%d, %d, 1, 1)' % (i, i))

        res = cursor.execute('SELECT DISTINCT pk0, pk1 FROM regular LIMIT 1')
        self.assertEqual([[0, 0]], rows_to_list(res))

        res = cursor.execute('SELECT DISTINCT pk0, pk1 FROM regular LIMIT 3')
        self.assertEqual([[0, 0], [1, 1], [2, 2]], rows_to_list(sorted(res)))

        # Test a 'compact storage' table.
        cursor.execute('CREATE TABLE compact (pk0 int, pk1 int, val int, PRIMARY KEY((pk0, pk1))) WITH COMPACT STORAGE')

        for i in xrange(0, 3):
            cursor.execute('INSERT INTO compact (pk0, pk1, val) VALUES (%d, %d, %d)' % (i, i, i))

        res = cursor.execute('SELECT DISTINCT pk0, pk1 FROM compact LIMIT 1')
        self.assertEqual([[0, 0]], rows_to_list(res))

        res = cursor.execute('SELECT DISTINCT pk0, pk1 FROM compact LIMIT 3')
        self.assertEqual([[0, 0], [1, 1], [2, 2]], rows_to_list(sorted(res)))

        # Test a 'wide row' thrift table.
        cursor.execute('CREATE TABLE wide (pk int, name text, val int, PRIMARY KEY(pk, name)) WITH COMPACT STORAGE')

        for i in xrange(0, 3):
            cursor.execute("INSERT INTO wide (pk, name, val) VALUES (%d, 'name0', 0)" % i)
            cursor.execute("INSERT INTO wide (pk, name, val) VALUES (%d, 'name1', 1)" % i)

        res = cursor.execute('SELECT DISTINCT pk FROM wide LIMIT 1')
        self.assertEqual([[1]], rows_to_list(res))

        res = cursor.execute('SELECT DISTINCT pk FROM wide LIMIT 3')
        self.assertEqual([[0], [1], [2]], rows_to_list(sorted(res)))

        # Test selection validation.
        assert_invalid(cursor, 'SELECT DISTINCT pk0 FROM regular', matching="queries must request all the partition key columns")
        assert_invalid(cursor, 'SELECT DISTINCT pk0, pk1, ck0 FROM regular', matching="queries must only request partition key columns")

    def function_with_null_test(self):
        cursor = self.prepare()

        cursor.execute("""
            CREATE TABLE test (
                k int PRIMARY KEY,
                t timeuuid,
            )
        """)

        cursor.execute("INSERT INTO test(k) VALUES (0)")
        assert_one(cursor, "SELECT dateOf(t) FROM test WHERE k=0", [ None ])

    @freshCluster()
    def cas_simple_test(self):
        cursor = self.prepare(nodes=3, rf=3)

        cursor.execute("CREATE TABLE tkns (tkn int, consumed boolean, PRIMARY KEY (tkn));")

        for i in range(1, 10):
            query = SimpleStatement("INSERT INTO tkns (tkn, consumed) VALUES (%i,FALSE);" % i, consistency_level=ConsistencyLevel.QUORUM)
            cursor.execute(query)
            assert_one(cursor, "UPDATE tkns SET consumed = TRUE WHERE tkn = %i IF consumed = FALSE;" % i, [True], cl=ConsistencyLevel.QUORUM)
            assert_one(cursor, "UPDATE tkns SET consumed = TRUE WHERE tkn = %i IF consumed = FALSE;" % i, [False, True], cl=ConsistencyLevel.QUORUM)


    def bug_6050_test(self):
        cursor = self.prepare()

        cursor.execute("""
            CREATE TABLE test (
                k int PRIMARY KEY,
                a int,
                b int
            )
        """)

        cursor.execute("CREATE INDEX ON test(a)")
        assert_invalid(cursor, "SELECT * FROM test WHERE a = 3 AND b IN (1, 3)")

    @since('2.0')
    def bug_6069_test(self):
        cursor = self.prepare()

        cursor.execute("""
            CREATE TABLE test (
                k int PRIMARY KEY,
                s set<int>
            )
        """)

        assert_one(cursor, "INSERT INTO test(k, s) VALUES (0, {1, 2, 3}) IF NOT EXISTS", [True])
        assert_one(cursor, "SELECT * FROM test", [0, {1, 2, 3}])

    def bug_6115_test(self):
        cursor = self.prepare()

        cursor.execute("CREATE TABLE test (k int, v int, PRIMARY KEY (k, v))")

        cursor.execute("INSERT INTO test (k, v) VALUES (0, 1)")
        cursor.execute("BEGIN BATCH DELETE FROM test WHERE k=0 AND v=1; INSERT INTO test (k, v) VALUES (0, 2); APPLY BATCH")

        assert_one(cursor, "SELECT * FROM test", [0, 2])

    def secondary_index_counters(self):
        cursor = self.prepare()
        cursor.execute("CREATE TABLE test (k int PRIMARY KEY, c counter)")
        assert_invalid(cursor, "CREATE INDEX ON test(c)");

    def column_name_validation_test(self):
        cursor = self.prepare()

        cursor.execute("""
            CREATE TABLE test (
                k text,
                c int,
                v timeuuid,
                PRIMARY KEY (k, c)
            )
        """)

        assert_invalid(cursor, "INSERT INTO test(k, c) VALUES ('', 0)")

        # Insert a value that don't fit 'int'
        assert_invalid(cursor, "INSERT INTO test(k, c) VALUES (0, 10000000000)")

        # Insert a non-version 1 uuid
        assert_invalid(cursor, "INSERT INTO test(k, c, v) VALUES (0, 0, 550e8400-e29b-41d4-a716-446655440000)")

    @since('2.1')
    def user_types_test(self):
        cursor = self.prepare()

        userID_1 = uuid4()
        stmt = """
              CREATE TYPE address (
              street text,
              city text,
              zip_code int,
              phones set<text>
              )
           """
        cursor.execute(stmt)

        stmt = """
              CREATE TYPE fullname (
               firstname text,
               lastname text
              )
           """
        cursor.execute(stmt)

        stmt = """
              CREATE TABLE users (
               id uuid PRIMARY KEY,
               name fullname,
               addresses map<text, address>
              )
           """
        cursor.execute(stmt)

        stmt = """
              INSERT INTO users (id, name)
              VALUES ({id}, {{ firstname: 'Paul', lastname: 'smith'}});
           """.format(id=userID_1)
        cursor.execute(stmt)

        stmt = """
              SELECT name.firstname FROM users WHERE id = {id}
        """.format(id=userID_1)
        res = cursor.execute(stmt)
        self.assertEqual(['Paul'], list(res[0]))

        stmt = """
              UPDATE users
              SET addresses = addresses + {{ 'home': {{ street: '...', city: 'SF', zip_code: 94102, phones: {{}} }} }}
              WHERE id={id};
           """.format(id=userID_1)
        cursor.execute(stmt)

        stmt = """
              SELECT addresses FROM users WHERE id = {id}
        """.format(id=userID_1)
        res = cursor.execute(stmt)
        ## TODO: deserialize the value here and check it's right.

    @since('2.1')
    def more_user_types_test(self):
        """ user type test that does a little more nesting"""

        cursor = self.prepare()

        cursor.execute("""
            CREATE TYPE type1 (
                s set<text>,
                m map<text, text>,
                l list<text>
            )
        """)

        cursor.execute("""
            CREATE TYPE type2 (
                s set<type1>,
            )
        """)

        cursor.execute("""
            CREATE TABLE test (id int PRIMARY KEY, val type2)
        """)


        cursor.execute("INSERT INTO test(id, val) VALUES (0, { s : {{ s : {'foo', 'bar'}, m : { 'foo' : 'bar' }, l : ['foo', 'bar']} }})")

        # TODO: check result once we have an easy way to do it. For now we just check it doesn't crash
        cursor.execute("SELECT * FROM test")


    @since('1.2')
    def bug_6327_test(self):
        cursor = self.prepare()

        cursor.execute("""
            CREATE TABLE test (
                k int,
                v int,
                PRIMARY KEY (k, v)
            )
        """)

        cursor.execute("INSERT INTO test (k, v) VALUES (0, 0)")
        self.cluster.flush()
        assert_one(cursor, "SELECT v FROM test WHERE k=0 AND v IN (1, 0)", [0])

    @since('1.2')
    def large_count_test(self):
        cursor = self.prepare()

        cursor.execute("""
            CREATE TABLE test (
                k int,
                v int,
                PRIMARY KEY (k)
            )
        """)

        # We know we page at 10K, so test counting just before, at 10K, just after and
        # a bit after that.
        for k in range(1, 10000):
            cursor.execute("INSERT INTO test(k) VALUES (%d)" % k)

        assert_one(cursor, "SELECT COUNT(*) FROM test", [9999])

        cursor.execute("INSERT INTO test(k) VALUES (%d)" % 10000)

        assert_one(cursor, "SELECT COUNT(*) FROM test", [10000])

        cursor.execute("INSERT INTO test(k) VALUES (%d)" % 10001)

        assert_one(cursor, "SELECT COUNT(*) FROM test", [10001])

        for k in range(10002, 15001):
            cursor.execute("INSERT INTO test(k) VALUES (%d)" % k)

        assert_one(cursor, "SELECT COUNT(*) FROM test", [15000])

    @since('2.1')
    def collection_indexing_test(self):
        cursor = self.prepare()

        cursor.execute("""
            CREATE TABLE test (
                k int,
                v int,
                l list<int>,
                s set<text>,
                m map<text, int>,
                PRIMARY KEY (k, v)
            )
        """)

        cursor.execute("CREATE INDEX ON test(l)")
        cursor.execute("CREATE INDEX ON test(s)")
        cursor.execute("CREATE INDEX ON test(m)")

        cursor.execute("INSERT INTO test (k, v, l, s, m) VALUES (0, 0, [1, 2],    {'a'},      {'a' : 1})")
        cursor.execute("INSERT INTO test (k, v, l, s, m) VALUES (0, 1, [3, 4],    {'b', 'c'}, {'a' : 1, 'b' : 2})")
        cursor.execute("INSERT INTO test (k, v, l, s, m) VALUES (0, 2, [1],       {'a', 'c'}, {'c' : 3})")
        cursor.execute("INSERT INTO test (k, v, l, s, m) VALUES (1, 0, [1, 2, 4], {},         {'b' : 1})")
        cursor.execute("INSERT INTO test (k, v, l, s, m) VALUES (1, 1, [4, 5],    {'d'},      {'a' : 1, 'b' : 3})")

        # lists
        assert_all(cursor, "SELECT k, v FROM test WHERE l CONTAINS 1", [[1, 0], [0, 0], [0, 2]])
        assert_all(cursor, "SELECT k, v FROM test WHERE k = 0 AND l CONTAINS 1", [[0, 0], [0, 2]])
        assert_all(cursor, "SELECT k, v FROM test WHERE l CONTAINS 2", [[1, 0], [0, 0]])
        assert_none(cursor, "SELECT k, v FROM test WHERE l CONTAINS 6")

        # sets
        assert_all(cursor, "SELECT k, v FROM test WHERE s CONTAINS 'a'", [[0, 0], [0, 2]])
        assert_all(cursor, "SELECT k, v FROM test WHERE k = 0 AND s CONTAINS 'a'", [[0, 0], [0, 2]])
        assert_all(cursor, "SELECT k, v FROM test WHERE s CONTAINS 'd'", [[1, 1]])
        assert_none(cursor, "SELECT k, v FROM test  WHERE s CONTAINS 'e'")

        # maps
        assert_all(cursor, "SELECT k, v FROM test WHERE m CONTAINS 1", [[1, 0], [1, 1], [0, 0], [0, 1]])
        assert_all(cursor, "SELECT k, v FROM test WHERE k = 0 AND m CONTAINS 1", [[0, 0], [0, 1]])
        assert_all(cursor, "SELECT k, v FROM test WHERE m CONTAINS 2", [[0, 1]])
        assert_none(cursor, "SELECT k, v FROM test  WHERE m CONTAINS 4")


    @since('2.1')
    def map_keys_indexing(self):
        cursor = self.prepare()

        cursor.execute("""
            CREATE TABLE test (
                k int,
                v int,
                m map<text, int>,
                PRIMARY KEY (k, v)
            )
        """)

        cursor.execute("CREATE INDEX ON test(keys(m))")

        cursor.execute("INSERT INTO test (k, v, m) VALUES (0, 0, {'a' : 1})")
        cursor.execute("INSERT INTO test (k, v, m) VALUES (0, 1, {'a' : 1, 'b' : 2})")
        cursor.execute("INSERT INTO test (k, v, m) VALUES (0, 2, {'c' : 3})")
        cursor.execute("INSERT INTO test (k, v, m) VALUES (1, 0, {'b' : 1})")
        cursor.execute("INSERT INTO test (k, v, m) VALUES (1, 1, {'a' : 1, 'b' : 3})")

        # maps
        assert_all(cursor, "SELECT k, v FROM test WHERE m CONTAINS KEY 'a'", [[1, 1], [0, 0], [0, 1]])
        assert_all(cursor, "SELECT k, v FROM test WHERE k = 0 AND m CONTAINS KEY 'a'", [[0, 0], [0, 1]])
        assert_all(cursor, "SELECT k, v FROM test WHERE m CONTAINS KEY 'c'", [[0, 2]])
        assert_none(cursor, "SELECT k, v FROM test  WHERE m CONTAINS KEY 'd'")

        # we're not allowed to create a value index if we already have a key one
        assert_invalid(cursor, "CREATE INDEX ON test(m)")

    #def nan_infinity_test(self):
    #    cursor = self.prepare()

    #    cursor.execute("CREATE TABLE test (f float PRIMARY KEY)")

    #    cursor.execute("INSERT INTO test(f) VALUES (NaN)")
    #    cursor.execute("INSERT INTO test(f) VALUES (-NaN)")
    #    cursor.execute("INSERT INTO test(f) VALUES (Infinity)")
    #    cursor.execute("INSERT INTO test(f) VALUES (-Infinity)")

    #    assert_all(cursor, "SELECT * FROM test", [[nan], [inf], [-inf]])

    @since('2.0')
    def static_columns_test(self):
        cursor = self.prepare()

        cursor.execute("""
            CREATE TABLE test (
                k int,
                p int,
                s int static,
                v int,
                PRIMARY KEY (k, p)
            )
        """)

        cursor.execute("INSERT INTO test(k, s) VALUES (0, 42)")

        assert_one(cursor, "SELECT * FROM test", [0, None, 42, None])

        # Check that writetime works (#7081) -- we can't predict the exact value easily so
        # we just check that it's non zero
        row = cursor.execute("SELECT s, writetime(s) FROM test WHERE k=0")
        assert list(row[0])[0] == 42 and list(row[0])[1] > 0, row

        cursor.execute("INSERT INTO test(k, p, s, v) VALUES (0, 0, 12, 0)")
        cursor.execute("INSERT INTO test(k, p, s, v) VALUES (0, 1, 24, 1)")

        # Check the static columns in indeed "static"
        assert_all(cursor, "SELECT * FROM test", [[0, 0, 24, 0], [0, 1, 24, 1]])

        # Check we do correctly get the static column value with a SELECT *, even
        # if we're only slicing part of the partition
        assert_one(cursor, "SELECT * FROM test WHERE k=0 AND p=0", [0, 0, 24, 0])
        assert_one(cursor, "SELECT * FROM test WHERE k=0 AND p=1", [0, 1, 24, 1])

        # Test for IN on the clustering key (#6769)
        assert_all(cursor, "SELECT * FROM test WHERE k=0 AND p IN (0, 1)", [[0, 0, 24, 0], [0, 1, 24, 1]])

        # Check things still work if we don't select the static column. We also want
        # this to not request the static columns internally at all, though that part
        # require debugging to assert
        assert_one(cursor, "SELECT p, v FROM test WHERE k=0 AND p=1", [1, 1])

        # Check selecting only a static column with distinct only yield one value
        # (as we only query the static columns)
        assert_one(cursor, "SELECT DISTINCT s FROM test WHERE k=0", [24])
        # But without DISTINCT, we still get one result per row
        assert_all(cursor, "SELECT s FROM test WHERE k=0", [[24], [24]])
        # but that querying other columns does correctly yield the full partition
        assert_all(cursor, "SELECT s, v FROM test WHERE k=0", [[24, 0], [24, 1]])
        assert_one(cursor, "SELECT s, v FROM test WHERE k=0 AND p=1", [24, 1])
        assert_one(cursor, "SELECT p, s FROM test WHERE k=0 AND p=1", [1, 24])
        assert_one(cursor, "SELECT k, p, s FROM test WHERE k=0 AND p=1", [0, 1, 24])

        # Check that deleting a row don't implicitely deletes statics
        cursor.execute("DELETE FROM test WHERE k=0 AND p=0")
        assert_all(cursor, "SELECT * FROM test", [[0, 1, 24, 1]])

        # But that explicitely deleting the static column does remove it
        cursor.execute("DELETE s FROM test WHERE k=0")
        assert_all(cursor, "SELECT * FROM test", [[0, 1, None, 1]])

        # Check we can add a static column ...
        cursor.execute("ALTER TABLE test ADD s2 int static")
        assert_all(cursor, "SELECT * FROM test", [[0, 1, None, None, 1]])
        cursor.execute("INSERT INTO TEST (k, p, s2, v) VALUES(0, 2, 42, 2)")
        assert_all(cursor, "SELECT * FROM test", [[0, 1, None, 42, 1], [0, 2, None, 42, 2]])
        # ... and that we can drop it
        cursor.execute("ALTER TABLE test DROP s2")
        assert_all(cursor, "SELECT * FROM test", [[0, 1, None, 1], [0, 2, None, 2]])


    @since('2.0')
    def static_columns_cas_test(self):
        cursor = self.prepare()

        cursor.execute("""
            CREATE TABLE test (
                id int,
                k text,
                version int static,
                v text,
                PRIMARY KEY (id, k)
            )
        """)

        # Test that INSERT IF NOT EXISTS concerns only the static column if no clustering nor regular columns
        # is provided, but concerns the CQL3 row targetted by the clustering columns otherwise
        cursor.execute("INSERT INTO test(id, k, v) VALUES (1, 'foo', 'foo')")
        assert_one(cursor, "INSERT INTO test(id, k, version) VALUES (1, 'foo', 1) IF NOT EXISTS", [False, 1, 'foo', None, 'foo']);
        assert_one(cursor, "INSERT INTO test(id, version) VALUES (1, 1) IF NOT EXISTS", [True]);
        assert_one(cursor, "SELECT * FROM test", [1, 'foo', 1, 'foo'])
        cursor.execute("DELETE FROM test WHERE id = 1");

        cursor.execute("INSERT INTO test(id, version) VALUES (0, 0)")

        assert_one(cursor, "UPDATE test SET v='foo', version=1 WHERE id=0 AND k='k1' IF version = 0", [True])
        assert_all(cursor, "SELECT * FROM test", [[0, 'k1', 1, 'foo']])

        assert_one(cursor, "UPDATE test SET v='bar', version=1 WHERE id=0 AND k='k2' IF version = 0", [False, 1])
        assert_all(cursor, "SELECT * FROM test", [[0, 'k1', 1, 'foo']])

        assert_one(cursor, "UPDATE test SET v='bar', version=2 WHERE id=0 AND k='k2' IF version = 1", [True])
        assert_all(cursor, "SELECT * FROM test", [[0, 'k1', 2, 'foo'], [0, 'k2', 2, 'bar']])

        # Testing batches
        assert_one(cursor,
        """
          BEGIN BATCH
            UPDATE test SET v='foobar' WHERE id=0 AND k='k1';
            UPDATE test SET v='barfoo' WHERE id=0 AND k='k2';
            UPDATE test SET version=3 WHERE id=0 IF version=1;
          APPLY BATCH
        """, [False, 0, None, 2])

        assert_one(cursor,
        """
          BEGIN BATCH
            UPDATE test SET v='foobar' WHERE id=0 AND k='k1';
            UPDATE test SET v='barfoo' WHERE id=0 AND k='k2';
            UPDATE test SET version=3 WHERE id=0 IF version=2;
          APPLY BATCH
        """, [True])
        assert_all(cursor, "SELECT * FROM test", [[0, 'k1', 3, 'foobar'], [0, 'k2', 3, 'barfoo']])

        assert_all(cursor,
        """
          BEGIN BATCH
            UPDATE test SET version=4 WHERE id=0 IF version=3;
            UPDATE test SET v='row1' WHERE id=0 AND k='k1' IF v='foo';
            UPDATE test SET v='row2' WHERE id=0 AND k='k2' IF v='bar';
          APPLY BATCH
        """, [[False, 0, 'k1', 3, 'foobar'], [False, 0, 'k2', 3, 'barfoo']])

        assert_one(cursor,
        """
          BEGIN BATCH
            UPDATE test SET version=4 WHERE id=0 IF version=3;
            UPDATE test SET v='row1' WHERE id=0 AND k='k1' IF v='foobar';
            UPDATE test SET v='row2' WHERE id=0 AND k='k2' IF v='barfoo';
          APPLY BATCH
        """, [True])
        assert_all(cursor, "SELECT * FROM test", [[0, 'k1', 4, 'row1'], [0, 'k2', 4, 'row2']])

        assert_invalid(cursor,
        """
          BEGIN BATCH
            UPDATE test SET version=5 WHERE id=0 IF version=4;
            UPDATE test SET v='row1' WHERE id=0 AND k='k1';
            UPDATE test SET v='row2' WHERE id=1 AND k='k2';
          APPLY BATCH
        """)

        assert_one(cursor,
        """
          BEGIN BATCH
            INSERT INTO TEST (id, k, v) VALUES(1, 'k1', 'val1') IF NOT EXISTS;
            INSERT INTO TEST (id, k, v) VALUES(1, 'k2', 'val2') IF NOT EXISTS;
          APPLY BATCH
        """, [True])
        assert_all(cursor, "SELECT * FROM test WHERE id=1", [[1, 'k1', None, 'val1'], [1, 'k2', None, 'val2']])

        assert_one(cursor,
        """
          BEGIN BATCH
            INSERT INTO TEST (id, k, v) VALUES(1, 'k2', 'val2') IF NOT EXISTS;
            INSERT INTO TEST (id, k, v) VALUES(1, 'k3', 'val3') IF NOT EXISTS;
          APPLY BATCH
        """, [False, 1, 'k2', None, 'val2'])

        assert_one(cursor,
        """
          BEGIN BATCH
            UPDATE test SET v='newVal' WHERE id=1 AND k='k2' IF v='val0';
            INSERT INTO TEST (id, k, v) VALUES(1, 'k3', 'val3') IF NOT EXISTS;
          APPLY BATCH
        """, [False, 1, 'k2', None, 'val2'])
        assert_all(cursor, "SELECT * FROM test WHERE id=1", [[1, 'k1', None, 'val1'], [1, 'k2', None, 'val2']])

        assert_one(cursor,
        """
          BEGIN BATCH
            UPDATE test SET v='newVal' WHERE id=1 AND k='k2' IF v='val2';
            INSERT INTO TEST (id, k, v, version) VALUES(1, 'k3', 'val3', 1) IF NOT EXISTS;
          APPLY BATCH
        """, [True])
        assert_all(cursor, "SELECT * FROM test WHERE id=1", [[1, 'k1', 1, 'val1'], [1, 'k2', 1, 'newVal'], [1, 'k3', 1, 'val3']])

        assert_invalid(cursor,
        """
          BEGIN BATCH
            UPDATE test SET v='newVal1' WHERE id=1 AND k='k2' IF v='val2';
            UPDATE test SET v='newVal2' WHERE id=1 AND k='k2' IF v='val3';
          APPLY BATCH
        """)


    @since('2.0')
    def static_columns_with_2i_test(self):
        cursor = self.prepare()

        cursor.execute("""
            CREATE TABLE test (
                k int,
                p int,
                s int static,
                v int,
                PRIMARY KEY (k, p)
            )
        """)

        cursor.execute("CREATE INDEX ON test(v)")

        cursor.execute("INSERT INTO test(k, p, s, v) VALUES (0, 0, 42, 1)")
        cursor.execute("INSERT INTO test(k, p, v) VALUES (0, 1, 1)")
        cursor.execute("INSERT INTO test(k, p, v) VALUES (0, 2, 2)")

        assert_all(cursor, "SELECT * FROM test WHERE v = 1", [[0, 0, 42, 1], [0, 1, 42, 1]])
        assert_all(cursor, "SELECT p, s FROM test WHERE v = 1", [[0, 42], [1, 42]])
        assert_all(cursor, "SELECT p FROM test WHERE v = 1", [[0], [1]])
        # We don't support that
        assert_invalid(cursor, "SELECT s FROM test WHERE v = 1")

    @since('2.0')
    def static_columns_with_distinct_test(self):
        cursor = self.prepare()

        cursor.execute("""
            CREATE TABLE test (
                k int,
                p int,
                s int static,
                PRIMARY KEY (k, p)
            )
        """)

        cursor.execute("INSERT INTO test (k, p) VALUES (1, 1)");
        cursor.execute("INSERT INTO test (k, p) VALUES (1, 2)");

        assert_all(cursor, "SELECT k, s FROM test", [[1, None], [1, None]]);
        assert_one(cursor, "SELECT DISTINCT k, s FROM test", [1, None]);
        assert_one(cursor, "SELECT DISTINCT s FROM test WHERE k=1", [None]);
        assert_none(cursor, "SELECT DISTINCT s FROM test WHERE k=2");

        cursor.execute("INSERT INTO test (k, p, s) VALUES (2, 1, 3)");
        cursor.execute("INSERT INTO test (k, p) VALUES (2, 2)");

        assert_all(cursor, "SELECT k, s FROM test", [[1, None], [1, None], [2, 3], [2, 3]]);
        assert_all(cursor, "SELECT DISTINCT k, s FROM test", [[1, None], [2, 3]]);
        assert_one(cursor, "SELECT DISTINCT s FROM test WHERE k=1", [None]);
        assert_one(cursor, "SELECT DISTINCT s FROM test WHERE k=2", [3]);

        assert_invalid(cursor, "SELECT DISTINCT s FROM test")


    def select_count_paging_test(self):
        """ Test for the #6579 'select count' paging bug """

        cursor = self.prepare()
        cursor.execute("create table test(field1 text, field2 timeuuid, field3 boolean, primary key(field1, field2));")
        cursor.execute("create index test_index on test(field3);")

        cursor.execute("insert into test(field1, field2, field3) values ('hola', now(), false);");
        cursor.execute("insert into test(field1, field2, field3) values ('hola', now(), false);");

        assert_one(cursor, "select count(*) from test where field3 = false limit 1;", [1])


    @since('2.0')
    def cas_and_ttl_test(self):
        cursor = self.prepare()
        cursor.execute("CREATE TABLE test (k int PRIMARY KEY, v int, lock boolean)")

        cursor.execute("INSERT INTO test (k, v, lock) VALUES (0, 0, false)")
        cursor.execute("UPDATE test USING TTL 1 SET lock=true WHERE k=0")
        time.sleep(2)
        assert_one(cursor, "UPDATE test SET v = 1 WHERE k = 0 IF lock = null", [True])

    @since('2.0')
    def tuple_notation_test(self):
        """ Test the syntax introduced by #4851 """
        cursor = self.prepare()

        cursor.execute("CREATE TABLE test (k int, v1 int, v2 int, v3 int, PRIMARY KEY (k, v1, v2, v3))")
        for i in range(0, 2):
            for j in range(0, 2):
                for k in range(0, 2):
                    cursor.execute("INSERT INTO test(k, v1, v2, v3) VALUES (0, %d, %d, %d)" % (i, j, k))

        assert_all(cursor, "SELECT v1, v2, v3 FROM test WHERE k = 0", [[0, 0, 0],
                                                                       [0, 0, 1],
                                                                       [0, 1, 0],
                                                                       [0, 1, 1],
                                                                       [1, 0, 0],
                                                                       [1, 0, 1],
                                                                       [1, 1, 0],
                                                                       [1, 1, 1]])

        assert_all(cursor, "SELECT v1, v2, v3 FROM test WHERE k = 0 AND (v1, v2, v3) >= (1, 0, 1)", [[1, 0, 1], [1, 1, 0], [1, 1, 1]])
        assert_all(cursor, "SELECT v1, v2, v3 FROM test WHERE k = 0 AND (v1, v2) >= (1, 1)", [[1, 1, 0], [1, 1, 1]])
        assert_all(cursor, "SELECT v1, v2, v3 FROM test WHERE k = 0 AND (v1, v2) > (0, 1) AND (v1, v2, v3) <= (1, 1, 0)", [[1, 0, 0], [1, 0, 1], [1, 1, 0]])

        assert_invalid(cursor, "SELECT v1, v2, v3 FROM test WHERE k = 0 AND (v1, v3) > (1, 0)")

    def in_with_desc_order_test(self):
        cursor = self.prepare()

        cursor.execute("CREATE TABLE test (k int, c1 int, c2 int, PRIMARY KEY (k, c1, c2))")
        cursor.execute("INSERT INTO test(k, c1, c2) VALUES (0, 0, 0)");
        cursor.execute("INSERT INTO test(k, c1, c2) VALUES (0, 0, 1)");
        cursor.execute("INSERT INTO test(k, c1, c2) VALUES (0, 0, 2)");

        assert_all(cursor, "SELECT * FROM test WHERE k=0 AND c1 = 0 AND c2 IN (2, 0) ORDER BY c1 DESC", [[0, 0, 2], [0, 0, 0]])

    @since('2.1')
    def in_order_by_without_selecting_test(self):
        """ Test that columns don't need to be selected for ORDER BY when there is a IN (#4911) """

        cursor = self.prepare()
        cursor.default_fetch_size=None
        cursor.execute("CREATE TABLE test (k int, c1 int, c2 int, v int, PRIMARY KEY (k, c1, c2))")

        cursor.execute("INSERT INTO test(k, c1, c2, v) VALUES (0, 0, 0, 0)");
        cursor.execute("INSERT INTO test(k, c1, c2, v) VALUES (0, 0, 1, 1)");
        cursor.execute("INSERT INTO test(k, c1, c2, v) VALUES (0, 0, 2, 2)");
        cursor.execute("INSERT INTO test(k, c1, c2, v) VALUES (1, 1, 0, 3)");
        cursor.execute("INSERT INTO test(k, c1, c2, v) VALUES (1, 1, 1, 4)");
        cursor.execute("INSERT INTO test(k, c1, c2, v) VALUES (1, 1, 2, 5)");

        assert_all(cursor, "SELECT * FROM test WHERE k=0 AND c1 = 0 AND c2 IN (2, 0)", [[0, 0, 0, 0], [0, 0, 2, 2]])
        assert_all(cursor, "SELECT * FROM test WHERE k=0 AND c1 = 0 AND c2 IN (2, 0) ORDER BY c1 ASC, c2 ASC", [[0, 0, 0, 0], [0, 0, 2, 2]])

        # check that we don't need to select the column on which we order
        assert_all(cursor, "SELECT v FROM test WHERE k=0 AND c1 = 0 AND c2 IN (2, 0)", [[0], [2]])
        assert_all(cursor, "SELECT v FROM test WHERE k=0 AND c1 = 0 AND c2 IN (2, 0) ORDER BY c1 ASC", [[0], [2]])
        assert_all(cursor, "SELECT v FROM test WHERE k=0 AND c1 = 0 AND c2 IN (2, 0) ORDER BY c1 DESC", [[2], [0]])
        assert_all(cursor, "SELECT v FROM test WHERE k IN (1, 0)", [[3], [4], [5], [0], [1], [2]])
        assert_all(cursor, "SELECT v FROM test WHERE k IN (1, 0) ORDER BY c1 ASC", [[0], [1], [2], [3], [4], [5]])

    @since('2.0')
    def cas_and_compact_test(self):
        """ Test for CAS with compact storage table, and #6813 in particular """
        cursor = self.prepare()

        cursor.execute("""
            CREATE TABLE lock (
                partition text,
                key text,
                owner text,
                PRIMARY KEY (partition, key)
            ) WITH COMPACT STORAGE
        """)

        cursor.execute("INSERT INTO lock(partition, key, owner) VALUES ('a', 'b', null)")
        assert_one(cursor, "UPDATE lock SET owner='z' WHERE partition='a' AND key='b' IF owner=null", [True])

        assert_one(cursor, "UPDATE lock SET owner='b' WHERE partition='a' AND key='b' IF owner='a'", [False, 'z'])
        assert_one(cursor, "UPDATE lock SET owner='b' WHERE partition='a' AND key='b' IF owner='z'", [True])

        assert_one(cursor, "INSERT INTO lock(partition, key, owner) VALUES ('a', 'c', 'x') IF NOT EXISTS", [True])

    @since('2.1.1')
    def whole_list_conditional_test(self):
        cursor = self.prepare()

        cursor.execute("""
            CREATE TABLE tlist (
                k int PRIMARY KEY,
                l list<text>
            )""")

        cursor.execute("INSERT INTO tlist(k, l) VALUES (0, ['foo', 'bar', 'foobar'])")

        def check_applies(condition):
            assert_one(cursor, "UPDATE tlist SET l = ['foo', 'bar', 'foobar'] WHERE k=0 IF %s" % (condition,), [True])
            assert_one(cursor, "SELECT * FROM tlist", [0, ('foo', 'bar', 'foobar')])

        check_applies("l = ['foo', 'bar', 'foobar']")
        check_applies("l != ['baz']")
        check_applies("l > ['a']")
        check_applies("l >= ['a']")
        check_applies("l < ['z']")
        check_applies("l <= ['z']")
        check_applies("l IN (null, ['foo', 'bar', 'foobar'], ['a'])")

        # multiple conditions
        check_applies("l > ['aaa', 'bbb'] AND l > ['aaa']")
        check_applies("l != null AND l IN (['foo', 'bar', 'foobar'])")

        def check_does_not_apply(condition):
            assert_one(cursor, "UPDATE tlist SET l = ['foo', 'bar', 'foobar'] WHERE k=0 IF %s" % (condition,),
                       [False, ('foo', 'bar', 'foobar')])
            assert_one(cursor, "SELECT * FROM tlist", [0, ('foo', 'bar', 'foobar')])

        # should not apply
        check_does_not_apply("l = ['baz']")
        check_does_not_apply("l != ['foo', 'bar', 'foobar']")
        check_does_not_apply("l > ['z']")
        check_does_not_apply("l >= ['z']")
        check_does_not_apply("l < ['a']")
        check_does_not_apply("l <= ['a']")
        check_does_not_apply("l IN (['a'], null)")
        check_does_not_apply("l IN ()")

        # multiple conditions
        check_does_not_apply("l IN () AND l IN (['foo', 'bar', 'foobar'])")
        check_does_not_apply("l > ['zzz'] AND l < ['zzz']")

        def check_invalid(condition):
            assert_invalid(cursor, "UPDATE tlist SET l = ['foo', 'bar', 'foobar'] WHERE k=0 IF %s" % (condition,))
            assert_one(cursor, "SELECT * FROM tlist", [0, ('foo', 'bar', 'foobar')])

        check_invalid("l = [null]")
        check_invalid("l < null")
        check_invalid("l <= null")
        check_invalid("l > null")
        check_invalid("l >= null")
        check_invalid("l IN null")
        check_invalid("l IN 367")
        check_invalid("l CONTAINS KEY 123")

        # not supported yet
        check_invalid("m CONTAINS 'bar'")

    @since('2.0')
    def list_item_conditional_test(self):
        # Lists
        cursor = self.prepare()
        cursor.execute("""
            CREATE TABLE tlist (
                k int PRIMARY KEY,
                l list<text>,
            )
        """)

        cursor.execute("INSERT INTO tlist(k, l) VALUES (0, ['foo', 'bar', 'foobar'])")

        assert_invalid(cursor, "DELETE FROM tlist WHERE k=0 IF l[null] = 'foobar'")
        assert_invalid(cursor, "DELETE FROM tlist WHERE k=0 IF l[-2] = 'foobar'")
<<<<<<< HEAD
        assert_invalid(cursor, "DELETE FROM tlist WHERE k=0 IF l[3] = 'foobar'")
        assert_one(cursor, "DELETE FROM tlist WHERE k=0 IF l[1] = null", [False, ['foo', 'bar', 'foobar']])
        assert_one(cursor, "DELETE FROM tlist WHERE k=0 IF l[1] = 'foobar'", [False, ['foo', 'bar', 'foobar']])
        assert_one(cursor, "SELECT * FROM tlist", [0, ['foo', 'bar', 'foobar']])
=======
        if self.cluster.version() < "2.1":
            # no longer invalid after CASSANDRA-6839
            assert_invalid(cursor, "DELETE FROM tlist WHERE k=0 IF l[3] = 'foobar'")
        assert_one(cursor, "DELETE FROM tlist WHERE k=0 IF l[1] = null", [False, ('foo', 'bar', 'foobar')])
        assert_one(cursor, "DELETE FROM tlist WHERE k=0 IF l[1] = 'foobar'", [False, ('foo', 'bar', 'foobar')])
        assert_one(cursor, "SELECT * FROM tlist", [0, ('foo', 'bar', 'foobar')])
>>>>>>> 56cc2a4e

        assert_one(cursor, "DELETE FROM tlist WHERE k=0 IF l[1] = 'bar'", [True])
        assert_none(cursor, "SELECT * FROM tlist")

    @since('2.1.1')
    def expanded_list_item_conditional_test(self):
        # expanded functionality from CASSANDRA-6839

        cursor = self.prepare()
        cursor.execute("""
            CREATE TABLE tlist (
                k int PRIMARY KEY,
                l list<text>
            )""")

        cursor.execute("INSERT INTO tlist(k, l) VALUES (0, ['foo', 'bar', 'foobar'])")

        def check_applies(condition):
            assert_one(cursor, "UPDATE tlist SET l[1] = 'bar' WHERE k=0 IF %s" % (condition,), [True])
            assert_one(cursor, "SELECT * FROM tlist", [0, ('foo', 'bar', 'foobar')])

        check_applies("l[1] < 'zzz'")
        check_applies("l[1] <= 'bar'")
        check_applies("l[1] > 'aaa'")
        check_applies("l[1] >= 'bar'")
        check_applies("l[1] != 'xxx'")
        check_applies("l[1] != null")
        check_applies("l[1] IN (null, 'xxx', 'bar')")
        check_applies("l[1] > 'aaa' AND l[1] < 'zzz'")

        # check beyond end of list
        check_applies("l[3] = null")
        check_applies("l[3] IN (null, 'xxx', 'bar')")

        def check_does_not_apply(condition):
            assert_one(cursor, "UPDATE tlist SET l[1] = 'bar' WHERE k=0 IF %s" % (condition,), [False, ('foo', 'bar', 'foobar')])
            assert_one(cursor, "SELECT * FROM tlist", [0, ('foo', 'bar', 'foobar')])

        check_does_not_apply("l[1] < 'aaa'")
        check_does_not_apply("l[1] <= 'aaa'")
        check_does_not_apply("l[1] > 'zzz'")
        check_does_not_apply("l[1] >= 'zzz'")
        check_does_not_apply("l[1] != 'bar'")
        check_does_not_apply("l[1] IN (null, 'xxx')")
        check_does_not_apply("l[1] IN ()")
        check_does_not_apply("l[1] != null AND l[1] IN ()")

        # check beyond end of list
        check_does_not_apply("l[3] != null")
        check_does_not_apply("l[3] = 'xxx'")

        def check_invalid(condition):
            assert_invalid(cursor, "UPDATE tlist SET l[1] = 'bar' WHERE k=0 IF %s" % (condition,))
            assert_one(cursor, "SELECT * FROM tlist", [0, ('foo', 'bar', 'foobar')])

        check_invalid("l[1] < null")
        check_invalid("l[1] <= null")
        check_invalid("l[1] > null")
        check_invalid("l[1] >= null")
        check_invalid("l[1] IN null")
        check_invalid("l[1] IN 367")
        check_invalid("l[1] IN (1, 2, 3)")
        check_invalid("l[1] CONTAINS 367")
        check_invalid("l[1] CONTAINS KEY 367")
        check_invalid("l[null] = null")

    @since('2.1.1')
    def whole_set_conditional_test(self):
        cursor = self.prepare()

        cursor.execute("""
            CREATE TABLE tset (
                k int PRIMARY KEY,
                s set<text>
            )""")

        cursor.execute("INSERT INTO tset(k, s) VALUES (0, {'bar', 'foo'})")

        def check_applies(condition):
            assert_one(cursor, "UPDATE tset SET s = {'bar', 'foo'} WHERE k=0 IF %s" % (condition,), [True])
            assert_one(cursor, "SELECT * FROM tset", [0, set(['bar', 'foo'])])

        check_applies("s = {'bar', 'foo'}")
        check_applies("s = {'foo', 'bar'}")
        check_applies("s != {'baz'}")
        check_applies("s > {'a'}")
        check_applies("s >= {'a'}")
        check_applies("s < {'z'}")
        check_applies("s <= {'z'}")
        check_applies("s IN (null, {'bar', 'foo'}, {'a'})")

        # multiple conditions
        check_applies("s > {'a'} AND s < {'z'}")
        check_applies("s IN (null, {'bar', 'foo'}, {'a'}) AND s IN ({'a'}, {'bar', 'foo'}, null)")

        def check_does_not_apply(condition):
            assert_one(cursor, "UPDATE tset SET s = {'bar', 'foo'} WHERE k=0 IF %s" % (condition,),
                       [False, {'bar', 'foo'}])
            assert_one(cursor, "SELECT * FROM tset", [0, {'bar', 'foo'}])

        # should not apply
        check_does_not_apply("s = {'baz'}")
        check_does_not_apply("s != {'bar', 'foo'}")
        check_does_not_apply("s > {'z'}")
        check_does_not_apply("s >= {'z'}")
        check_does_not_apply("s < {'a'}")
        check_does_not_apply("s <= {'a'}")
        check_does_not_apply("s IN ({'a'}, null)")
        check_does_not_apply("s IN ()")
        check_does_not_apply("s != null AND s IN ()")

        def check_invalid(condition):
            assert_invalid(cursor, "UPDATE tset SET s = {'bar', 'foo'} WHERE k=0 IF %s" % (condition,))
            assert_one(cursor, "SELECT * FROM tset", [0, {'bar', 'foo'}])

        check_invalid("s = {null}")
        check_invalid("s < null")
        check_invalid("s <= null")
        check_invalid("s > null")
        check_invalid("s >= null")
        check_invalid("s IN null")
        check_invalid("s IN 367")
        check_invalid("s CONTAINS KEY 123")

        # element access is not allow for sets
        check_invalid("s['foo'] = 'foobar'")

        # not supported yet
        check_invalid("m CONTAINS 'bar'")

    @since('2.1.1')
    def whole_map_conditional_test(self):
        cursor = self.prepare()
        cursor.execute("""
            CREATE TABLE tmap (
                k int PRIMARY KEY,
                m map<text, text>,
            )""")

        cursor.execute("INSERT INTO tmap(k, m) VALUES (0, {'foo' : 'bar'})")

        def check_applies(condition):
            assert_one(cursor, "UPDATE tmap SET m['foo'] = 'bar' WHERE k=0 IF %s" % (condition,), [True])
            assert_one(cursor, "SELECT * FROM tmap", [0, {'foo': 'bar'}])

        check_applies("m = {'foo': 'bar'}")
        check_applies("m > {'a': 'a'}")
        check_applies("m >= {'a': 'a'}")
        check_applies("m < {'z': 'z'}")
        check_applies("m <= {'z': 'z'}")
        check_applies("m != {'a': 'a'}")
        check_applies("m IN (null, {'a': 'a'}, {'foo': 'bar'})")

        # multiple conditions
        check_applies("m > {'a': 'a'} AND m < {'z': 'z'}")
        check_applies("m != null AND m IN (null, {'a': 'a'}, {'foo': 'bar'})")

        def check_does_not_apply(condition):
            assert_one(cursor, "UPDATE tmap SET m['foo'] = 'bar' WHERE k=0 IF %s" % (condition,), [False, {'foo': 'bar'}])
            assert_one(cursor, "SELECT * FROM tmap", [0, {'foo': 'bar'}])

        # should not apply
        check_does_not_apply("m = {'a': 'a'}")
        check_does_not_apply("m > {'z': 'z'}")
        check_does_not_apply("m >= {'z': 'z'}")
        check_does_not_apply("m < {'a': 'a'}")
        check_does_not_apply("m <= {'a': 'a'}")
        check_does_not_apply("m != {'foo': 'bar'}")
        check_does_not_apply("m IN ({'a': 'a'}, null)")
        check_does_not_apply("m IN ()")
        check_does_not_apply("m = null AND m != null")

        def check_invalid(condition):
            assert_invalid(cursor, "UPDATE tmap SET m['foo'] = 'bar' WHERE k=0 IF %s" % (condition,))
            assert_one(cursor, "SELECT * FROM tmap", [0, {'foo': 'bar'}])

        check_invalid("m = {null: null}")
        check_invalid("m = {'a': null}")
        check_invalid("m = {null: 'a'}")
        check_invalid("m < null")
        check_invalid("m IN null")

        # not supported yet
        check_invalid("m CONTAINS 'bar'")
        check_invalid("m CONTAINS KEY 'foo'")
        check_invalid("m CONTAINS null")
        check_invalid("m CONTAINS KEY null")

    @since('2.0')
    def map_item_conditional_test(self):
        cursor = self.prepare()
        cursor.execute("""
            CREATE TABLE tmap (
                k int PRIMARY KEY,
                m map<text, text>,
            )""")

        cursor.execute("INSERT INTO tmap(k, m) VALUES (0, {'foo' : 'bar'})")
        assert_invalid(cursor, "DELETE FROM tmap WHERE k=0 IF m[null] = 'foo'")
        assert_one(cursor, "DELETE FROM tmap WHERE k=0 IF m['foo'] = 'foo'", [False, {'foo' : 'bar'}])
        assert_one(cursor, "DELETE FROM tmap WHERE k=0 IF m['foo'] = null", [False, {'foo' : 'bar'}])
        assert_one(cursor, "SELECT * FROM tmap", [0, {'foo' : 'bar'}])

        assert_one(cursor, "DELETE FROM tmap WHERE k=0 IF m['foo'] = 'bar'", [True])
        assert_none(cursor, "SELECT * FROM tmap")

        cursor.execute("INSERT INTO tmap(k, m) VALUES (1, null)")
        cursor.execute("UPDATE tmap set m['foo'] = 'bar', m['bar'] = 'foo' WHERE k = 1 IF m['foo'] IN ('blah', null)", [True])

    @since('2.1.1')
    def expanded_map_item_conditional_test(self):
        # expanded functionality from CASSANDRA-6839
        cursor = self.prepare()
        cursor.execute("""
            CREATE TABLE tmap (
                k int PRIMARY KEY,
                m map<text, text>,
            )""")

        cursor.execute("INSERT INTO tmap(k, m) VALUES (0, {'foo' : 'bar'})")

        def check_applies(condition):
            assert_one(cursor, "UPDATE tmap SET m['foo'] = 'bar' WHERE k=0 IF %s" % (condition,), [True])
            assert_one(cursor, "SELECT * FROM tmap", [0, {'foo': 'bar'}])

        check_applies("m['xxx'] = null")
        check_applies("m['foo'] < 'zzz'")
        check_applies("m['foo'] <= 'bar'")
        check_applies("m['foo'] > 'aaa'")
        check_applies("m['foo'] >= 'bar'")
        check_applies("m['foo'] != 'xxx'")
        check_applies("m['foo'] != null")
        check_applies("m['foo'] IN (null, 'xxx', 'bar')")
        check_applies("m['xxx'] IN (null, 'xxx', 'bar')")  # m['xxx'] is not set

        # multiple conditions
        check_applies("m['foo'] < 'zzz' AND m['foo'] > 'aaa'")

        def check_does_not_apply(condition):
            assert_one(cursor, "UPDATE tmap SET m['foo'] = 'bar' WHERE k=0 IF %s" % (condition,), [False, {'foo': 'bar'}])
            assert_one(cursor, "SELECT * FROM tmap", [0, {'foo': 'bar'}])

        check_does_not_apply("m['foo'] < 'aaa'")
        check_does_not_apply("m['foo'] <= 'aaa'")
        check_does_not_apply("m['foo'] > 'zzz'")
        check_does_not_apply("m['foo'] >= 'zzz'")
        check_does_not_apply("m['foo'] != 'bar'")
        check_does_not_apply("m['xxx'] != null")  # m['xxx'] is not set
        check_does_not_apply("m['foo'] IN (null, 'xxx')")
        check_does_not_apply("m['foo'] IN ()")
        check_does_not_apply("m['foo'] != null AND m['foo'] = null")

        def check_invalid(condition):
            assert_invalid(cursor, "UPDATE tmap SET m['foo'] = 'bar' WHERE k=0 IF %s" % (condition,))
            assert_one(cursor, "SELECT * FROM tmap", [0, {'foo': 'bar'}])

        check_invalid("m['foo'] < null")
        check_invalid("m['foo'] <= null")
        check_invalid("m['foo'] > null")
        check_invalid("m['foo'] >= null")
        check_invalid("m['foo'] IN null")
        check_invalid("m['foo'] IN 367")
        check_invalid("m['foo'] IN (1, 2, 3)")
        check_invalid("m['foo'] CONTAINS 367")
        check_invalid("m['foo'] CONTAINS KEY 367")
        check_invalid("m[null] = null")

    @require("#7499")
    def cas_and_list_index_test(self):
        """ Test for 7499 test """
        cursor = self.prepare()

        cursor.execute("""
            CREATE TABLE test (
                k int PRIMARY KEY,
                v text,
                l list<text>
            )
        """)

        cursor.execute("INSERT INTO test(k, v, l) VALUES(0, 'foobar', ['foi', 'bar'])")

        assert_one(cursor, "UPDATE test SET l[0] = 'foo' WHERE k = 0 IF v = 'barfoo'", [False, 'foobar'])
        assert_one(cursor, "UPDATE test SET l[0] = 'foo' WHERE k = 0 IF v = 'foobar'", [True])

        assert_one(cursor, "SELECT * FROM test", [0, ('foo', 'bar'), 'foobar' ])


    @since("2.0")
    def static_with_limit_test(self):
        """ Test LIMIT when static columns are present (#6956) """
        cursor = self.prepare()

        cursor.execute("""
            CREATE TABLE test (
                k int,
                s int static,
                v int,
                PRIMARY KEY (k, v)
            )
        """)

        cursor.execute("INSERT INTO test(k, s) VALUES(0, 42)")
        for i in range(0, 4):
            cursor.execute("INSERT INTO test(k, v) VALUES(0, %d)" % i)

        assert_one(cursor, "SELECT * FROM test WHERE k = 0 LIMIT 1", [0, 0, 42])
        assert_all(cursor, "SELECT * FROM test WHERE k = 0 LIMIT 2", [[0, 0, 42], [0, 1, 42]])
        assert_all(cursor, "SELECT * FROM test WHERE k = 0 LIMIT 3", [[0, 0, 42], [0, 1, 42], [0, 2, 42]])

    @since("2.0")
    def static_with_empty_clustering_test(self):
        """ Test for bug of #7455 """
        cursor = self.prepare()

        cursor.execute("""
            CREATE TABLE test(
                pkey text,
                ckey text,
                value text,
                static_value text static,
                PRIMARY KEY(pkey, ckey)
            )
        """)

        cursor.execute("INSERT INTO test(pkey, static_value) VALUES ('partition1', 'static value')")
        cursor.execute("INSERT INTO test(pkey, ckey, value) VALUES('partition1', '', 'value')")

        assert_one(cursor, "SELECT * FROM test", ['partition1', '', 'static value', 'value'])

    @since("1.2")
    def limit_compact_table(self):
        """ Check for #7052 bug """
        cursor = self.prepare()

        cursor.execute("""
            CREATE TABLE test (
                k int,
                v int,
                PRIMARY KEY (k, v)
            ) WITH COMPACT STORAGE
        """)

        for i in range(0, 4):
            for j in range(0, 4):
                cursor.execute("INSERT INTO test(k, v) VALUES (%d, %d)" % (i, j))

        assert_all(cursor, "SELECT v FROM test WHERE k=0 AND v > 0 AND v <= 4 LIMIT 2", [[1], [2]])
        assert_all(cursor, "SELECT v FROM test WHERE k=0 AND v > -1 AND v <= 4 LIMIT 2", [[0], [1]])

        assert_all(cursor, "SELECT * FROM test WHERE k IN (0, 1, 2) AND v > 0 AND v <= 4 LIMIT 2", [[0, 1], [0, 2]])
        assert_all(cursor, "SELECT * FROM test WHERE k IN (0, 1, 2) AND v > -1 AND v <= 4 LIMIT 2", [[0, 0], [0, 1]])
        assert_all(cursor, "SELECT * FROM test WHERE k IN (0, 1, 2) AND v > 0 AND v <= 4 LIMIT 6", [[0, 1], [0, 2], [0, 3], [1, 1], [1, 2], [1, 3]])

        # This doesn't work -- see #7059
        #assert_all(cursor, "SELECT * FROM test WHERE v > 1 AND v <= 3 LIMIT 6 ALLOW FILTERING", [[1, 2], [1, 3], [0, 2], [0, 3], [2, 2], [2, 3]])

    @require("6950")
    def key_index_with_reverse_clustering(self):
        """ Test for #6950 bug """
        cursor = self.prepare()

        cursor.execute("""
            CREATE TABLE test (
                k1 int,
                k2 int,
                v int,
                PRIMARY KEY ((k1, k2), v)
            ) WITH CLUSTERING ORDER BY (v DESC)
        """)

        cursor.execute("CREATE INDEX ON test(k2)")

        cursor.execute("INSERT INTO test(k1, k2, v) VALUES (0, 0, 1)")
        cursor.execute("INSERT INTO test(k1, k2, v) VALUES (0, 1, 2)")
        cursor.execute("INSERT INTO test(k1, k2, v) VALUES (0, 0, 3)")
        cursor.execute("INSERT INTO test(k1, k2, v) VALUES (1, 0, 4)")
        cursor.execute("INSERT INTO test(k1, k2, v) VALUES (1, 1, 5)")
        cursor.execute("INSERT INTO test(k1, k2, v) VALUES (2, 0, 7)")
        cursor.execute("INSERT INTO test(k1, k2, v) VALUES (2, 1, 8)")
        cursor.execute("INSERT INTO test(k1, k2, v) VALUES (3, 0, 1)")

        assert_all(cursor, "SELECT * FROM test WHERE k2 = 0 AND v >= 2 ALLOW FILTERING", [[2, 0, 7], [0, 0, 3], [1, 0, 4]]);

    @since('2.1')
    def invalid_custom_timestamp_test(self):
        cursor = self.prepare()

        # Conditional updates
        cursor.execute("CREATE TABLE test (k int, v int, PRIMARY KEY (k, v))")

        cursor.execute("BEGIN BATCH INSERT INTO test(k, v) VALUES(0, 0) IF NOT EXISTS; INSERT INTO test(k, v) VALUES(0, 1) IF NOT EXISTS; APPLY BATCH")
        assert_invalid(cursor, "BEGIN BATCH INSERT INTO test(k, v) VALUES(0, 2) IF NOT EXISTS USING TIMESTAMP 1; INSERT INTO test(k, v) VALUES(0, 3) IF NOT EXISTS; APPLY BATCH")
        assert_invalid(cursor, "BEGIN BATCH USING TIMESTAMP 1 INSERT INTO test(k, v) VALUES(0, 4) IF NOT EXISTS; INSERT INTO test(k, v) VALUES(0, 1) IF NOT EXISTS; APPLY BATCH")

        cursor.execute("INSERT INTO test(k, v) VALUES(1, 0) IF NOT EXISTS");
        assert_invalid(cursor, "INSERT INTO test(k, v) VALUES(1, 1) IF NOT EXISTS USING TIMESTAMP 5");

        # Counters
        cursor.execute("CREATE TABLE counters (k int PRIMARY KEY, c counter)")

        cursor.execute("UPDATE counters SET c = c + 1 WHERE k = 0")
        assert_invalid(cursor, "UPDATE counters USING TIMESTAMP 10 SET c = c + 1 WHERE k = 0")

        cursor.execute("BEGIN COUNTER BATCH UPDATE counters SET c = c + 1 WHERE k = 0; UPDATE counters SET c = c + 1 WHERE k = 0; APPLY BATCH")
        assert_invalid(cursor, "BEGIN COUNTER BATCH UPDATE counters USING TIMESTAMP 3 SET c = c + 1 WHERE k = 0; UPDATE counters SET c = c + 1 WHERE k = 0; APPLY BATCH")
        assert_invalid(cursor, "BEGIN COUNTER BATCH USING TIMESTAMP 3 UPDATE counters SET c = c + 1 WHERE k = 0; UPDATE counters SET c = c + 1 WHERE k = 0; APPLY BATCH")


    @since('2.1')
    def add_field_to_udt_test(self):
        cursor = self.prepare()

        cursor.execute("CREATE TYPE footype (fooint int, fooset set <text>)")
        cursor.execute("CREATE TABLE test (key int PRIMARY KEY, data footype)")

        cursor.execute("INSERT INTO test (key, data) VALUES (1, {fooint: 1, fooset: {'2'}})")
        cursor.execute("ALTER TYPE footype ADD foomap map <int,text>")
        cursor.execute("INSERT INTO test (key, data) VALUES (1, {fooint: 1, fooset: {'2'}, foomap: {3 : 'bar'}})")

    @since('1.2')
    def clustering_order_in_test(self):
        """Test for #7105 bug"""
        cursor = self.prepare()

        cursor.execute("""
            CREATE TABLE test (
                a int,
                b int,
                c int,
                PRIMARY KEY ((a, b), c)
            ) with clustering order by (c desc)
        """);

        cursor.execute("INSERT INTO test (a, b, c) VALUES (1, 2, 3)")
        cursor.execute("INSERT INTO test (a, b, c) VALUES (4, 5, 6)")

        assert_one(cursor, "SELECT * FROM test WHERE a=1 AND b=2 AND c IN (3)", [1, 2, 3])
        assert_one(cursor, "SELECT * FROM test WHERE a=1 AND b=2 AND c IN (3, 4)", [1, 2, 3])

    @since('1.2')
    def bug7105_test(self):
        """Test for #7105 bug"""
        cursor = self.prepare()

        cursor.execute("""
            CREATE TABLE test (
                a int,
                b int,
                c int,
                d int,
                PRIMARY KEY (a, b)
            )
        """);

        cursor.execute("INSERT INTO test (a, b, c, d) VALUES (1, 2, 3, 3)")
        cursor.execute("INSERT INTO test (a, b, c, d) VALUES (1, 4, 6, 5)")

        assert_one(cursor, "SELECT * FROM test WHERE a=1 AND b=2 ORDER BY b DESC", [1, 2, 3, 3])


    @since('2.0')
    def conditional_ddl_keyspace_test(self):
        cursor = self.prepare(create_keyspace=False)

        # try dropping when doesn't exist
        cursor.execute("""
            DROP KEYSPACE IF EXISTS my_test_ks
            """)

        # create and confirm
        cursor.execute("""
            CREATE KEYSPACE IF NOT EXISTS my_test_ks
            WITH replication = {'class':'SimpleStrategy', 'replication_factor':1} and durable_writes = true
            """)
        assert_one(cursor, "select durable_writes from system.schema_keyspaces where keyspace_name = 'my_test_ks';",
            [True], cl=ConsistencyLevel.ALL)

        # unsuccessful create since it's already there, confirm settings don't change
        cursor.execute("""
            CREATE KEYSPACE IF NOT EXISTS my_test_ks
            WITH replication = {'class':'SimpleStrategy', 'replication_factor':1} and durable_writes = false
            """)

        assert_one(cursor, "select durable_writes from system.schema_keyspaces where keyspace_name = 'my_test_ks';",
            [True], cl=ConsistencyLevel.ALL)

        # drop and confirm
        cursor.execute("""
            DROP KEYSPACE IF EXISTS my_test_ks
            """)

        assert_none(cursor, "select * from system.schema_keyspaces where keyspace_name = 'my_test_ks'")

    @since('2.0')
    def conditional_ddl_table_test(self):
        cursor = self.prepare(create_keyspace=False)

        self.create_ks(cursor, 'my_test_ks', 1)

        # try dropping when doesn't exist
        cursor.execute("""
            DROP TABLE IF EXISTS my_test_table;
            """)

        # create and confirm
        cursor.execute("""
            CREATE TABLE IF NOT EXISTS my_test_table (
            id text PRIMARY KEY,
            value1 blob ) with comment = 'foo';
            """)

        assert_one(cursor,
            """select comment from system.schema_columnfamilies
               where keyspace_name = 'my_test_ks' and columnfamily_name = 'my_test_table'""",
            ['foo'])

        # unsuccessful create since it's already there, confirm settings don't change
        cursor.execute("""
            CREATE TABLE IF NOT EXISTS my_test_table (
            id text PRIMARY KEY,
            value2 blob ) with comment = 'bar';
            """)

        assert_one(cursor,
            """select comment from system.schema_columnfamilies
               where keyspace_name = 'my_test_ks' and columnfamily_name = 'my_test_table'""",
            ['foo'])

        # drop and confirm
        cursor.execute("""
            DROP TABLE IF EXISTS my_test_table;
            """)

        assert_none(cursor,
            """select * from system.schema_columnfamilies
               where keyspace_name = 'my_test_ks' and columnfamily_name = 'my_test_table'""")

    @since('2.0')
    def conditional_ddl_index_test(self):
        cursor = self.prepare(create_keyspace=False)

        self.create_ks(cursor, 'my_test_ks', 1)

        cursor.execute("""
            CREATE TABLE my_test_table (
            id text PRIMARY KEY,
            value1 blob,
            value2 blob) with comment = 'foo';
            """)

        # try dropping when doesn't exist
        cursor.execute("DROP INDEX IF EXISTS myindex")

        # create and confirm
        cursor.execute("CREATE INDEX IF NOT EXISTS myindex ON my_test_table (value1)")
        assert_one(
            cursor,
            """select index_name from system."IndexInfo" where table_name = 'my_test_ks'""",
            ['my_test_table.myindex'])

        # unsuccessful create since it's already there
        cursor.execute("CREATE INDEX IF NOT EXISTS myindex ON my_test_table (value1)")

        # drop and confirm
        cursor.execute("DROP INDEX IF EXISTS myindex")
        assert_none(cursor, """select index_name from system."IndexInfo" where table_name = 'my_test_ks'""")

    @since('2.1')
    @freshCluster()
    def conditional_ddl_type_test(self):
        cursor = self.prepare(create_keyspace=False)

        self.create_ks(cursor, 'my_test_ks', 1)

        # try dropping when doesn't exist
        cursor.execute("DROP TYPE IF EXISTS mytype")

        # create and confirm
        cursor.execute("CREATE TYPE IF NOT EXISTS mytype (somefield int)")
        assert_one(
            cursor,
            "SELECT type_name from system.schema_usertypes where keyspace_name='my_test_ks' and type_name='mytype'",
            ['mytype'])

        # unsuccessful create since it's already there
        # TODO: confirm this create attempt doesn't alter type field from int to blob
        cursor.execute("CREATE TYPE IF NOT EXISTS mytype (somefield blob)")

        # drop and confirm
        cursor.execute("DROP TYPE IF EXISTS mytype")

        assert_none(
            cursor,
            "SELECT type_name from system.schema_usertypes where keyspace_name='my_test_ks' and type_name='mytype'")

    @since('2.0')
    def bug_6612_test(self):
        cursor = self.prepare()

        cursor.execute("""
            CREATE TABLE session_data (
                username text,
                session_id text,
                app_name text,
                account text,
                last_access timestamp,
                created_on timestamp,
                PRIMARY KEY (username, session_id, app_name, account)
            );
        """)

        #cursor.execute("create index sessionIndex ON session_data (session_id)")
        cursor.execute("create index sessionAppName ON session_data (app_name)")
        cursor.execute("create index lastAccessIndex ON session_data (last_access)")

        assert_one(cursor, "select count(*) from session_data where app_name='foo' and account='bar' and last_access > 4 allow filtering", [0])

        cursor.execute("insert into session_data (username, session_id, app_name, account, last_access, created_on) values ('toto', 'foo', 'foo', 'bar', 12, 13)")

        assert_one(cursor, "select count(*) from session_data where app_name='foo' and account='bar' and last_access > 4 allow filtering", [1])

    @since('2.0')
    def blobAs_functions_test(self):
        cursor = self.prepare()

        cursor.execute("""
            CREATE TABLE test (
                k int PRIMARY KEY,
                v int
            );
        """)

        # A blob that is not 4 bytes should be rejected
        assert_invalid(cursor, "INSERT INTO test(k, v) VALUES (0, blobAsInt(0x01))")

    @require("7730")
    def alter_clustering_and_static_test(self):
        cursor = self.prepare()

        cursor.execute("CREATE TABLE foo (bar int, PRIMARY KEY (bar))")

        # We shouldn't allow static when there is not clustering columns
        assert_invalid(cursor, "ALTER TABLE foo ADD bar2 text static")

    def drop_and_readd_collection_test(self):
        """ Test for 6276 """
        cursor = self.prepare()

        cursor.execute("create table test (k int primary key, v set<text>, x int)")
        cursor.execute("insert into test (k, v) VALUES (0, {'fffffffff'})")
        self.cluster.flush()
        cursor.execute("alter table test drop v")
        assert_invalid(cursor, "alter table test add v set<int>")

    @require("#7744")
    def downgrade_to_compact_bug_test(self):
        """ Test for 7744 """
        cursor = self.prepare()

        cursor.execute("create table test (k int primary key, v set<text>)")
        cursor.execute("insert into test (k, v) VALUES (0, {'f'})")
        self.cluster.flush()
        cursor.execute("alter table test drop v")
        cursor.execute("alter table test add v int")<|MERGE_RESOLUTION|>--- conflicted
+++ resolved
@@ -1,13 +1,8 @@
 # coding: utf-8
 
-<<<<<<< HEAD
-import random, math, re, time
+import random, math, time
 from collections import OrderedDict
 from blist import sortedset
-=======
-import random
-import time
->>>>>>> 56cc2a4e
 from uuid import uuid4, UUID
 
 from dtest import Tester, canReuseCluster, freshCluster
@@ -3850,19 +3845,12 @@
 
         assert_invalid(cursor, "DELETE FROM tlist WHERE k=0 IF l[null] = 'foobar'")
         assert_invalid(cursor, "DELETE FROM tlist WHERE k=0 IF l[-2] = 'foobar'")
-<<<<<<< HEAD
-        assert_invalid(cursor, "DELETE FROM tlist WHERE k=0 IF l[3] = 'foobar'")
+        if self.cluster.version() < "2.1":
+            # no longer invalid after CASSANDRA-6839
+            assert_invalid(cursor, "DELETE FROM tlist WHERE k=0 IF l[3] = 'foobar'")
         assert_one(cursor, "DELETE FROM tlist WHERE k=0 IF l[1] = null", [False, ['foo', 'bar', 'foobar']])
         assert_one(cursor, "DELETE FROM tlist WHERE k=0 IF l[1] = 'foobar'", [False, ['foo', 'bar', 'foobar']])
         assert_one(cursor, "SELECT * FROM tlist", [0, ['foo', 'bar', 'foobar']])
-=======
-        if self.cluster.version() < "2.1":
-            # no longer invalid after CASSANDRA-6839
-            assert_invalid(cursor, "DELETE FROM tlist WHERE k=0 IF l[3] = 'foobar'")
-        assert_one(cursor, "DELETE FROM tlist WHERE k=0 IF l[1] = null", [False, ('foo', 'bar', 'foobar')])
-        assert_one(cursor, "DELETE FROM tlist WHERE k=0 IF l[1] = 'foobar'", [False, ('foo', 'bar', 'foobar')])
-        assert_one(cursor, "SELECT * FROM tlist", [0, ('foo', 'bar', 'foobar')])
->>>>>>> 56cc2a4e
 
         assert_one(cursor, "DELETE FROM tlist WHERE k=0 IF l[1] = 'bar'", [True])
         assert_none(cursor, "SELECT * FROM tlist")
