--- conflicted
+++ resolved
@@ -3869,37 +3869,6 @@
         frozen_values = (False, True) if self.cluster.version() >= "2.1.3" else (False,)
         for frozen in frozen_values:
 
-<<<<<<< HEAD
-        # should not apply
-        check_does_not_apply("l = ['baz']")
-        check_does_not_apply("l != ['foo', 'bar', 'foobar']")
-        check_does_not_apply("l > ['z']")
-        check_does_not_apply("l >= ['z']")
-        check_does_not_apply("l < ['a']")
-        check_does_not_apply("l <= ['a']")
-        check_does_not_apply("l IN (['a'], null)")
-        check_does_not_apply("l IN ()")
-
-        # multiple conditions
-        check_does_not_apply("l IN () AND l IN (['foo', 'bar', 'foobar'])")
-        check_does_not_apply("l > ['zzz'] AND l < ['zzz']")
-
-        def check_invalid(condition, expected=InvalidRequest):
-            assert_invalid(cursor, "UPDATE tlist SET l = ['foo', 'bar', 'foobar'] WHERE k=0 IF %s" % (condition,), expected=expected)
-            assert_one(cursor, "SELECT * FROM tlist", [0, ['foo', 'bar', 'foobar']])
-
-        check_invalid("l = [null]")
-        check_invalid("l < null")
-        check_invalid("l <= null")
-        check_invalid("l > null")
-        check_invalid("l >= null")
-        check_invalid("l IN null", SyntaxException)
-        check_invalid("l IN 367", SyntaxException)
-        check_invalid("l CONTAINS KEY 123", SyntaxException)
-
-        # not supported yet
-        check_invalid("m CONTAINS 'bar'", SyntaxException)
-=======
             cursor.execute("DROP TABLE IF EXISTS tlist")
 
             cursor.execute("""
@@ -3954,13 +3923,12 @@
             check_invalid("l <= null")
             check_invalid("l > null")
             check_invalid("l >= null")
-            check_invalid("l IN null")
-            check_invalid("l IN 367")
-            check_invalid("l CONTAINS KEY 123")
+            check_invalid("l IN null", expected=SyntaxException)
+            check_invalid("l IN 367", expected=SyntaxException)
+            check_invalid("l CONTAINS KEY 123", expected=SyntaxException)
 
             # not supported yet
             check_invalid("m CONTAINS 'bar'")
->>>>>>> c8d63170
 
     @since('2.0')
     def list_item_conditional_test(self):
@@ -3998,35 +3966,6 @@
 
         cursor = self.prepare()
 
-<<<<<<< HEAD
-        check_does_not_apply("l[1] < 'aaa'")
-        check_does_not_apply("l[1] <= 'aaa'")
-        check_does_not_apply("l[1] > 'zzz'")
-        check_does_not_apply("l[1] >= 'zzz'")
-        check_does_not_apply("l[1] != 'bar'")
-        check_does_not_apply("l[1] IN (null, 'xxx')")
-        check_does_not_apply("l[1] IN ()")
-        check_does_not_apply("l[1] != null AND l[1] IN ()")
-
-        # check beyond end of list
-        check_does_not_apply("l[3] != null")
-        check_does_not_apply("l[3] = 'xxx'")
-
-        def check_invalid(condition, expected=InvalidRequest):
-            assert_invalid(cursor, "UPDATE tlist SET l[1] = 'bar' WHERE k=0 IF %s" % (condition,), expected=expected)
-            assert_one(cursor, "SELECT * FROM tlist", [0, ['foo', 'bar', 'foobar']])
-
-        check_invalid("l[1] < null")
-        check_invalid("l[1] <= null")
-        check_invalid("l[1] > null")
-        check_invalid("l[1] >= null")
-        check_invalid("l[1] IN null", SyntaxException)
-        check_invalid("l[1] IN 367", SyntaxException)
-        check_invalid("l[1] IN (1, 2, 3)")
-        check_invalid("l[1] CONTAINS 367", SyntaxException)
-        check_invalid("l[1] CONTAINS KEY 367", SyntaxException)
-        check_invalid("l[null] = null")
-=======
         frozen_values = (False, True) if self.cluster.version() >= "2.1.3" else (False,)
         for frozen in frozen_values:
             cursor.execute("DROP TABLE IF EXISTS tlist")
@@ -4081,13 +4020,12 @@
             check_invalid("l[1] <= null")
             check_invalid("l[1] > null")
             check_invalid("l[1] >= null")
-            check_invalid("l[1] IN null")
-            check_invalid("l[1] IN 367")
+            check_invalid("l[1] IN null", expected=SyntaxException)
+            check_invalid("l[1] IN 367", expected=SyntaxException)
             check_invalid("l[1] IN (1, 2, 3)")
-            check_invalid("l[1] CONTAINS 367")
-            check_invalid("l[1] CONTAINS KEY 367")
+            check_invalid("l[1] CONTAINS 367", expected=SyntaxException)
+            check_invalid("l[1] CONTAINS KEY 367", expected=SyntaxException)
             check_invalid("l[null] = null")
->>>>>>> c8d63170
 
     @since('2.1.1')
     def whole_set_conditional_test(self):
@@ -4098,61 +4036,6 @@
 
             cursor.execute("DROP TABLE IF EXISTS tset")
 
-<<<<<<< HEAD
-        cursor.execute("INSERT INTO tset(k, s) VALUES (0, {'bar', 'foo'})")
-
-        def check_applies(condition):
-            assert_one(cursor, "UPDATE tset SET s = {'bar', 'foo'} WHERE k=0 IF %s" % (condition,), [True])
-            assert_one(cursor, "SELECT * FROM tset", [0, set(['bar', 'foo'])])
-
-        check_applies("s = {'bar', 'foo'}")
-        check_applies("s = {'foo', 'bar'}")
-        check_applies("s != {'baz'}")
-        check_applies("s > {'a'}")
-        check_applies("s >= {'a'}")
-        check_applies("s < {'z'}")
-        check_applies("s <= {'z'}")
-        check_applies("s IN (null, {'bar', 'foo'}, {'a'})")
-
-        # multiple conditions
-        check_applies("s > {'a'} AND s < {'z'}")
-        check_applies("s IN (null, {'bar', 'foo'}, {'a'}) AND s IN ({'a'}, {'bar', 'foo'}, null)")
-
-        def check_does_not_apply(condition):
-            assert_one(cursor, "UPDATE tset SET s = {'bar', 'foo'} WHERE k=0 IF %s" % (condition,),
-                       [False, {'bar', 'foo'}])
-            assert_one(cursor, "SELECT * FROM tset", [0, {'bar', 'foo'}])
-
-        # should not apply
-        check_does_not_apply("s = {'baz'}")
-        check_does_not_apply("s != {'bar', 'foo'}")
-        check_does_not_apply("s > {'z'}")
-        check_does_not_apply("s >= {'z'}")
-        check_does_not_apply("s < {'a'}")
-        check_does_not_apply("s <= {'a'}")
-        check_does_not_apply("s IN ({'a'}, null)")
-        check_does_not_apply("s IN ()")
-        check_does_not_apply("s != null AND s IN ()")
-
-        def check_invalid(condition, expected=InvalidRequest):
-            assert_invalid(cursor, "UPDATE tset SET s = {'bar', 'foo'} WHERE k=0 IF %s" % (condition,), expected=expected)
-            assert_one(cursor, "SELECT * FROM tset", [0, {'bar', 'foo'}])
-
-        check_invalid("s = {null}")
-        check_invalid("s < null")
-        check_invalid("s <= null")
-        check_invalid("s > null")
-        check_invalid("s >= null")
-        check_invalid("s IN null", SyntaxException)
-        check_invalid("s IN 367", SyntaxException)
-        check_invalid("s CONTAINS KEY 123", SyntaxException)
-
-        # element access is not allow for sets
-        check_invalid("s['foo'] = 'foobar'")
-
-        # not supported yet
-        check_invalid("m CONTAINS 'bar'", SyntaxException)
-=======
             cursor.execute("""
                 CREATE TABLE tset (
                     k int PRIMARY KEY,
@@ -4203,71 +4086,20 @@
             check_invalid("s <= null")
             check_invalid("s > null")
             check_invalid("s >= null")
-            check_invalid("s IN null")
-            check_invalid("s IN 367")
-            check_invalid("s CONTAINS KEY 123")
+            check_invalid("s IN null", expected=SyntaxException)
+            check_invalid("s IN 367", expected=SyntaxException)
+            check_invalid("s CONTAINS KEY 123", expected=SyntaxException)
 
             # element access is not allow for sets
             check_invalid("s['foo'] = 'foobar'")
 
             # not supported yet
-            check_invalid("m CONTAINS 'bar'")
->>>>>>> c8d63170
+            check_invalid("m CONTAINS 'bar'", expected=SyntaxException)
 
     @since('2.1.1')
     def whole_map_conditional_test(self):
         cursor = self.prepare()
 
-<<<<<<< HEAD
-        cursor.execute("INSERT INTO tmap(k, m) VALUES (0, {'foo' : 'bar'})")
-
-        def check_applies(condition):
-            assert_one(cursor, "UPDATE tmap SET m['foo'] = 'bar' WHERE k=0 IF %s" % (condition,), [True])
-            assert_one(cursor, "SELECT * FROM tmap", [0, {'foo': 'bar'}])
-
-        check_applies("m = {'foo': 'bar'}")
-        check_applies("m > {'a': 'a'}")
-        check_applies("m >= {'a': 'a'}")
-        check_applies("m < {'z': 'z'}")
-        check_applies("m <= {'z': 'z'}")
-        check_applies("m != {'a': 'a'}")
-        check_applies("m IN (null, {'a': 'a'}, {'foo': 'bar'})")
-
-        # multiple conditions
-        check_applies("m > {'a': 'a'} AND m < {'z': 'z'}")
-        check_applies("m != null AND m IN (null, {'a': 'a'}, {'foo': 'bar'})")
-
-        def check_does_not_apply(condition):
-            assert_one(cursor, "UPDATE tmap SET m['foo'] = 'bar' WHERE k=0 IF %s" % (condition,), [False, {'foo': 'bar'}])
-            assert_one(cursor, "SELECT * FROM tmap", [0, {'foo': 'bar'}])
-
-        # should not apply
-        check_does_not_apply("m = {'a': 'a'}")
-        check_does_not_apply("m > {'z': 'z'}")
-        check_does_not_apply("m >= {'z': 'z'}")
-        check_does_not_apply("m < {'a': 'a'}")
-        check_does_not_apply("m <= {'a': 'a'}")
-        check_does_not_apply("m != {'foo': 'bar'}")
-        check_does_not_apply("m IN ({'a': 'a'}, null)")
-        check_does_not_apply("m IN ()")
-        check_does_not_apply("m = null AND m != null")
-
-        def check_invalid(condition, expected=InvalidRequest):
-            assert_invalid(cursor, "UPDATE tmap SET m['foo'] = 'bar' WHERE k=0 IF %s" % (condition,), expected=expected)
-            assert_one(cursor, "SELECT * FROM tmap", [0, {'foo': 'bar'}])
-
-        check_invalid("m = {null: null}")
-        check_invalid("m = {'a': null}")
-        check_invalid("m = {null: 'a'}")
-        check_invalid("m < null")
-        check_invalid("m IN null", SyntaxException)
-
-        # not supported yet
-        check_invalid("m CONTAINS 'bar'", SyntaxException)
-        check_invalid("m CONTAINS KEY 'foo'", SyntaxException)
-        check_invalid("m CONTAINS null", SyntaxException)
-        check_invalid("m CONTAINS KEY null", SyntaxException)
-=======
         frozen_values = (False, True) if self.cluster.version() >= "2.1.3" else (False,)
         for frozen in frozen_values:
 
@@ -4320,14 +4152,13 @@
             check_invalid("m = {'a': null}")
             check_invalid("m = {null: 'a'}")
             check_invalid("m < null")
-            check_invalid("m IN null")
+            check_invalid("m IN null", expected=SyntaxException)
 
             # not supported yet
-            check_invalid("m CONTAINS 'bar'")
-            check_invalid("m CONTAINS KEY 'foo'")
-            check_invalid("m CONTAINS null")
-            check_invalid("m CONTAINS KEY null")
->>>>>>> c8d63170
+            check_invalid("m CONTAINS 'bar'", expected=SyntaxException)
+            check_invalid("m CONTAINS KEY 'foo'", expected=SyntaxException)
+            check_invalid("m CONTAINS null", expected=SyntaxException)
+            check_invalid("m CONTAINS KEY null", expected=SyntaxException)
 
     @since('2.0')
     def map_item_conditional_test(self):
@@ -4362,55 +4193,6 @@
         # expanded functionality from CASSANDRA-6839
         cursor = self.prepare()
 
-<<<<<<< HEAD
-        cursor.execute("INSERT INTO tmap(k, m) VALUES (0, {'foo' : 'bar'})")
-
-        def check_applies(condition):
-            assert_one(cursor, "UPDATE tmap SET m['foo'] = 'bar' WHERE k=0 IF %s" % (condition,), [True])
-            assert_one(cursor, "SELECT * FROM tmap", [0, {'foo': 'bar'}])
-
-        check_applies("m['xxx'] = null")
-        check_applies("m['foo'] < 'zzz'")
-        check_applies("m['foo'] <= 'bar'")
-        check_applies("m['foo'] > 'aaa'")
-        check_applies("m['foo'] >= 'bar'")
-        check_applies("m['foo'] != 'xxx'")
-        check_applies("m['foo'] != null")
-        check_applies("m['foo'] IN (null, 'xxx', 'bar')")
-        check_applies("m['xxx'] IN (null, 'xxx', 'bar')")  # m['xxx'] is not set
-
-        # multiple conditions
-        check_applies("m['foo'] < 'zzz' AND m['foo'] > 'aaa'")
-
-        def check_does_not_apply(condition):
-            assert_one(cursor, "UPDATE tmap SET m['foo'] = 'bar' WHERE k=0 IF %s" % (condition,), [False, {'foo': 'bar'}])
-            assert_one(cursor, "SELECT * FROM tmap", [0, {'foo': 'bar'}])
-
-        check_does_not_apply("m['foo'] < 'aaa'")
-        check_does_not_apply("m['foo'] <= 'aaa'")
-        check_does_not_apply("m['foo'] > 'zzz'")
-        check_does_not_apply("m['foo'] >= 'zzz'")
-        check_does_not_apply("m['foo'] != 'bar'")
-        check_does_not_apply("m['xxx'] != null")  # m['xxx'] is not set
-        check_does_not_apply("m['foo'] IN (null, 'xxx')")
-        check_does_not_apply("m['foo'] IN ()")
-        check_does_not_apply("m['foo'] != null AND m['foo'] = null")
-
-        def check_invalid(condition, expected=InvalidRequest):
-            assert_invalid(cursor, "UPDATE tmap SET m['foo'] = 'bar' WHERE k=0 IF %s" % (condition,), expected=expected)
-            assert_one(cursor, "SELECT * FROM tmap", [0, {'foo': 'bar'}])
-
-        check_invalid("m['foo'] < null")
-        check_invalid("m['foo'] <= null")
-        check_invalid("m['foo'] > null")
-        check_invalid("m['foo'] >= null")
-        check_invalid("m['foo'] IN null", SyntaxException)
-        check_invalid("m['foo'] IN 367", SyntaxException)
-        check_invalid("m['foo'] IN (1, 2, 3)")
-        check_invalid("m['foo'] CONTAINS 367", SyntaxException)
-        check_invalid("m['foo'] CONTAINS KEY 367", SyntaxException)
-        check_invalid("m[null] = null")
-=======
         frozen_values = (False, True) if self.cluster.version() > "2.1.3" else (False,)
         for frozen in frozen_values:
 
@@ -4463,13 +4245,12 @@
             check_invalid("m['foo'] <= null")
             check_invalid("m['foo'] > null")
             check_invalid("m['foo'] >= null")
-            check_invalid("m['foo'] IN null")
-            check_invalid("m['foo'] IN 367")
+            check_invalid("m['foo'] IN null", expected=SyntaxException)
+            check_invalid("m['foo'] IN 367", expected=SyntaxException)
             check_invalid("m['foo'] IN (1, 2, 3)")
-            check_invalid("m['foo'] CONTAINS 367")
-            check_invalid("m['foo'] CONTAINS KEY 367")
+            check_invalid("m['foo'] CONTAINS 367", expected=SyntaxException)
+            check_invalid("m['foo'] CONTAINS KEY 367", expected=SyntaxException)
             check_invalid("m[null] = null")
->>>>>>> c8d63170
 
     @since("2.1.1")
     def cas_and_list_index_test(self):
